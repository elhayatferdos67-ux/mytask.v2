from fastapi import APIRouter, HTTPException, Depends, Request, Body, File, UploadFile, Form, Query
from fastapi.responses import StreamingResponse
import asyncio
import json
import traceback
import base64
from datetime import datetime, timezone
import uuid
from typing import Optional, List, Dict, Any
import jwt
from pydantic import BaseModel
import tempfile
import os

from agentpress.thread_manager import ThreadManager
from services.supabase import DBConnection
from services import redis
from utils.auth_utils import get_current_user_id_from_jwt, get_user_id_from_stream_auth, verify_thread_access, verify_admin_api_key
from utils.logger import logger, structlog
from services.billing import check_billing_status, can_use_model
from utils.config import config
from sandbox.sandbox import create_sandbox, delete_sandbox, get_or_start_sandbox
from services.llm import make_llm_api_call
from run_agent_background import run_agent_background, _cleanup_redis_response_list, update_agent_run_status
from utils.constants import MODEL_NAME_ALIASES
from flags.flags import is_enabled

from .config_helper import extract_agent_config, build_unified_config, extract_tools_for_agent_run, get_mcp_configs
from .utils import check_agent_run_limit
from .versioning.version_service import get_version_service
from .versioning.api import router as version_router, initialize as initialize_versioning

# Helper for version service
async def _get_version_service():
    return await get_version_service()
from utils.suna_default_agent_service import SunaDefaultAgentService
from .tools.sb_presentation_tool import SandboxPresentationTool

router = APIRouter()
router.include_router(version_router)

db = None
instance_id = None # Global instance ID for this backend instance

# TTL for Redis response lists (24 hours)
REDIS_RESPONSE_LIST_TTL = 3600 * 24



class AgentStartRequest(BaseModel):
    model_name: Optional[str] = None  # Will be set from config.MODEL_TO_USE in the endpoint
    enable_thinking: Optional[bool] = False
    reasoning_effort: Optional[str] = 'low'
    stream: Optional[bool] = True
    enable_context_manager: Optional[bool] = False
    agent_id: Optional[str] = None  # Custom agent to use

class InitiateAgentResponse(BaseModel):
    thread_id: str
    agent_run_id: Optional[str] = None

class CreateThreadResponse(BaseModel):
    thread_id: str
    project_id: str

class MessageCreateRequest(BaseModel):
    type: str
    content: str
    is_llm_message: bool = True

class AgentCreateRequest(BaseModel):
    name: str
    description: Optional[str] = None
    system_prompt: Optional[str] = None  # Make optional to allow defaulting to Suna's system prompt
    configured_mcps: Optional[List[Dict[str, Any]]] = []
    custom_mcps: Optional[List[Dict[str, Any]]] = []
    agentpress_tools: Optional[Dict[str, Any]] = {}
    is_default: Optional[bool] = False
    # Deprecated, kept for backward-compat
    avatar: Optional[str] = None
    avatar_color: Optional[str] = None
    # New profile image url (can be external or Supabase storage URL)
    profile_image_url: Optional[str] = None

class AgentVersionResponse(BaseModel):
    version_id: str
    agent_id: str
    version_number: int
    version_name: str
    system_prompt: str
    model: Optional[str] = None  # Add model field
    configured_mcps: List[Dict[str, Any]]
    custom_mcps: List[Dict[str, Any]]
    agentpress_tools: Dict[str, Any]
    is_active: bool
    created_at: str
    updated_at: str
    created_by: Optional[str] = None

class AgentVersionCreateRequest(BaseModel):
    system_prompt: str
    configured_mcps: Optional[List[Dict[str, Any]]] = []
    custom_mcps: Optional[List[Dict[str, Any]]] = []
    agentpress_tools: Optional[Dict[str, Any]] = {}
    version_name: Optional[str] = None  # Custom version name
    description: Optional[str] = None  # Version description

class AgentUpdateRequest(BaseModel):
    name: Optional[str] = None
    description: Optional[str] = None
    system_prompt: Optional[str] = None
    configured_mcps: Optional[List[Dict[str, Any]]] = None
    custom_mcps: Optional[List[Dict[str, Any]]] = None
    agentpress_tools: Optional[Dict[str, Any]] = None
    is_default: Optional[bool] = None
    # Deprecated, kept for backward-compat
    avatar: Optional[str] = None
    avatar_color: Optional[str] = None
    # New profile image url
    profile_image_url: Optional[str] = None

class AgentResponse(BaseModel):
    agent_id: str
    account_id: str
    name: str
    description: Optional[str] = None
    system_prompt: str
    configured_mcps: List[Dict[str, Any]]
    custom_mcps: List[Dict[str, Any]]
    agentpress_tools: Dict[str, Any]
    is_default: bool
    # Deprecated
    avatar: Optional[str] = None
    avatar_color: Optional[str] = None
    # New
    profile_image_url: Optional[str] = None
    created_at: str
    updated_at: Optional[str] = None
    is_public: Optional[bool] = False

    tags: Optional[List[str]] = []
    current_version_id: Optional[str] = None
    version_count: Optional[int] = 1
    current_version: Optional[AgentVersionResponse] = None
    metadata: Optional[Dict[str, Any]] = None

class PaginationInfo(BaseModel):
    page: int
    limit: int
    total: int
    pages: int

class AgentsResponse(BaseModel):
    agents: List[AgentResponse]
    pagination: PaginationInfo

class ThreadAgentResponse(BaseModel):
    agent: Optional[AgentResponse]
    source: str  # "thread", "default", "none", "missing"
    message: str

class AgentExportData(BaseModel):
    """Exportable agent configuration data"""
    name: str
    description: Optional[str] = None
    system_prompt: str
    agentpress_tools: Dict[str, Any]
    configured_mcps: List[Dict[str, Any]]
    custom_mcps: List[Dict[str, Any]]
    # Deprecated
    avatar: Optional[str] = None
    avatar_color: Optional[str] = None
    # New
    profile_image_url: Optional[str] = None
    tags: Optional[List[str]] = []
    metadata: Optional[Dict[str, Any]] = None
    export_version: str = "1.1"
    exported_at: str
    exported_by: Optional[str] = None

class AgentImportRequest(BaseModel):
    """Request to import an agent from JSON"""
    import_data: AgentExportData
    import_as_new: bool = True  # Always true, only creating new agents is supported

def initialize(
    _db: DBConnection,
    _instance_id: Optional[str] = None
):
    """Initialize the agent API with resources from the main API."""
    global db, instance_id
    db = _db
    
    # Initialize the versioning module with the same database connection
    initialize_versioning(_db)

    # Use provided instance_id or generate a new one
    if _instance_id:
        instance_id = _instance_id
    else:
        # Generate instance ID
        instance_id = str(uuid.uuid4())[:8]

    logger.info(f"Initialized agent API with instance ID: {instance_id}")

async def cleanup():
    """Clean up resources and stop running agents on shutdown."""
    logger.info("Starting cleanup of agent API resources")

    # Use the instance_id to find and clean up this instance's keys
    try:
        if instance_id: # Ensure instance_id is set
            running_keys = await redis.keys(f"active_run:{instance_id}:*")
            logger.info(f"Found {len(running_keys)} running agent runs for instance {instance_id} to clean up")

            for key in running_keys:
                # Key format: active_run:{instance_id}:{agent_run_id}
                parts = key.split(":")
                if len(parts) == 3:
                    agent_run_id = parts[2]
                    await stop_agent_run(agent_run_id, error_message=f"Instance {instance_id} shutting down")
                else:
                    logger.warning(f"Unexpected key format found: {key}")
        else:
            logger.warning("Instance ID not set, cannot clean up instance-specific agent runs.")

    except Exception as e:
        logger.error(f"Failed to clean up running agent runs: {str(e)}")

    # Close Redis connection
    await redis.close()
    logger.info("Completed cleanup of agent API resources")

async def stop_agent_run(agent_run_id: str, error_message: Optional[str] = None):
    """Update database and publish stop signal to Redis."""
    logger.info(f"Stopping agent run: {agent_run_id}")
    client = await db.client
    final_status = "failed" if error_message else "stopped"

    # Attempt to fetch final responses from Redis
    response_list_key = f"agent_run:{agent_run_id}:responses"
    all_responses = []
    try:
        all_responses_json = await redis.lrange(response_list_key, 0, -1)
        all_responses = [json.loads(r) for r in all_responses_json]
        logger.info(f"Fetched {len(all_responses)} responses from Redis for DB update on stop/fail: {agent_run_id}")
    except Exception as e:
        logger.error(f"Failed to fetch responses from Redis for {agent_run_id} during stop/fail: {e}")
        # Try fetching from DB as a fallback? Or proceed without responses? Proceeding without for now.

    # Update the agent run status in the database
    update_success = await update_agent_run_status(
        client, agent_run_id, final_status, error=error_message
    )

    if not update_success:
        logger.error(f"Failed to update database status for stopped/failed run {agent_run_id}")
        raise HTTPException(status_code=500, detail="Failed to update agent run status in database")

    # Send STOP signal to the global control channel
    global_control_channel = f"agent_run:{agent_run_id}:control"
    try:
        await redis.publish(global_control_channel, "STOP")
        logger.debug(f"Published STOP signal to global channel {global_control_channel}")
    except Exception as e:
        logger.error(f"Failed to publish STOP signal to global channel {global_control_channel}: {str(e)}")

    # Find all instances handling this agent run and send STOP to instance-specific channels
    try:
        instance_keys = await redis.keys(f"active_run:*:{agent_run_id}")
        logger.debug(f"Found {len(instance_keys)} active instance keys for agent run {agent_run_id}")

        for key in instance_keys:
            # Key format: active_run:{instance_id}:{agent_run_id}
            parts = key.split(":")
            if len(parts) == 3:
                instance_id_from_key = parts[1]
                instance_control_channel = f"agent_run:{agent_run_id}:control:{instance_id_from_key}"
                try:
                    await redis.publish(instance_control_channel, "STOP")
                    logger.debug(f"Published STOP signal to instance channel {instance_control_channel}")
                except Exception as e:
                    logger.warning(f"Failed to publish STOP signal to instance channel {instance_control_channel}: {str(e)}")
            else:
                 logger.warning(f"Unexpected key format found: {key}")

        # Clean up the response list immediately on stop/fail
        await _cleanup_redis_response_list(agent_run_id)

    except Exception as e:
        logger.error(f"Failed to find or signal active instances for {agent_run_id}: {str(e)}")

    logger.info(f"Successfully initiated stop process for agent run: {agent_run_id}")

async def get_agent_run_with_access_check(client, agent_run_id: str, user_id: str):
    agent_run = await client.table('agent_runs').select('*, threads(account_id)').eq('id', agent_run_id).execute()
    if not agent_run.data:
        raise HTTPException(status_code=404, detail="Agent run not found")

    agent_run_data = agent_run.data[0]
    thread_id = agent_run_data['thread_id']
    account_id = agent_run_data['threads']['account_id']
    if account_id == user_id:
        return agent_run_data
    await verify_thread_access(client, thread_id, user_id)
    return agent_run_data


@router.post("/thread/{thread_id}/agent/start")
async def start_agent(
    thread_id: str,
    body: AgentStartRequest = Body(...),
    user_id: str = Depends(get_current_user_id_from_jwt)
):
    """Start an agent for a specific thread in the background"""
    structlog.contextvars.bind_contextvars(
        thread_id=thread_id,
    )
    global instance_id # Ensure instance_id is accessible
    if not instance_id:
        raise HTTPException(status_code=500, detail="Agent API not initialized with instance ID")

    # Use model from config if not specified in the request
    model_name = body.model_name
    logger.info(f"Original model_name from request: {model_name}")

    if model_name is None:
        model_name = config.MODEL_TO_USE
        logger.info(f"Using model from config: {model_name}")

    # Log the model name after alias resolution
    resolved_model = MODEL_NAME_ALIASES.get(model_name, model_name)
    logger.info(f"Resolved model name: {resolved_model}")

    # Update model_name to use the resolved version
    model_name = resolved_model

    logger.info(f"Starting new agent for thread: {thread_id} with config: model={model_name}, thinking={body.enable_thinking}, effort={body.reasoning_effort}, stream={body.stream}, context_manager={body.enable_context_manager} (Instance: {instance_id})")
    client = await db.client


    thread_result = await client.table('threads').select('project_id', 'account_id', 'metadata').eq('thread_id', thread_id).execute()

    if not thread_result.data:
        raise HTTPException(status_code=404, detail="Thread not found")
    thread_data = thread_result.data[0]
    project_id = thread_data.get('project_id')
    account_id = thread_data.get('account_id')
    thread_metadata = thread_data.get('metadata', {})

    if account_id != user_id:
        await verify_thread_access(client, thread_id, user_id)

    structlog.contextvars.bind_contextvars(
        project_id=project_id,
        account_id=account_id,
        thread_metadata=thread_metadata,
    )
    
    # Check if this is an agent builder thread
    is_agent_builder = thread_metadata.get('is_agent_builder', False)
    target_agent_id = thread_metadata.get('target_agent_id')
    
    if is_agent_builder:
        logger.info(f"Thread {thread_id} is in agent builder mode, target_agent_id: {target_agent_id}")
    
    # Load agent configuration with version support
    agent_config = None
    effective_agent_id = body.agent_id  # Optional agent ID from request
    
    logger.info(f"[AGENT LOAD] Agent loading flow:")
    logger.info(f"  - body.agent_id: {body.agent_id}")
    logger.info(f"  - effective_agent_id: {effective_agent_id}")

    if effective_agent_id:
        logger.info(f"[AGENT LOAD] Querying for agent: {effective_agent_id}")
        # Get agent
        agent_result = await client.table('agents').select('*').eq('agent_id', effective_agent_id).eq('account_id', account_id).execute()
        logger.info(f"[AGENT LOAD] Query result: found {len(agent_result.data) if agent_result.data else 0} agents")
        
        if not agent_result.data:
            if body.agent_id:
                raise HTTPException(status_code=404, detail="Agent not found or access denied")
            else:
                logger.warning(f"Stored agent_id {effective_agent_id} not found, falling back to default")
                effective_agent_id = None
        else:
            agent_data = agent_result.data[0]
            version_data = None
            if agent_data.get('current_version_id'):
                try:
                    version_service = await _get_version_service()
                    version_obj = await version_service.get_version(
                        agent_id=effective_agent_id,
                        version_id=agent_data['current_version_id'],
                        user_id=user_id
                    )
                    version_data = version_obj.to_dict()
                    logger.info(f"[AGENT LOAD] Got version data from version manager: {version_data.get('version_name')}")
                except Exception as e:
                    logger.warning(f"[AGENT LOAD] Failed to get version data: {e}")
            
            logger.info(f"[AGENT LOAD] About to call extract_agent_config with agent_data keys: {list(agent_data.keys())}")
            logger.info(f"[AGENT LOAD] version_data type: {type(version_data)}, has data: {version_data is not None}")
            
            agent_config = extract_agent_config(agent_data, version_data)
            
            if version_data:
                logger.info(f"Using agent {agent_config['name']} ({effective_agent_id}) version {agent_config.get('version_name', 'v1')}")
            else:
                logger.info(f"Using agent {agent_config['name']} ({effective_agent_id}) - no version data")
            source = "request" if body.agent_id else "fallback"
    else:
        logger.info(f"[AGENT LOAD] No effective_agent_id, will try default agent")

    if not agent_config:
        logger.info(f"[AGENT LOAD] No agent config yet, querying for default agent")
        default_agent_result = await client.table('agents').select('*').eq('account_id', account_id).eq('is_default', True).execute()
        logger.info(f"[AGENT LOAD] Default agent query result: found {len(default_agent_result.data) if default_agent_result.data else 0} default agents")
        
        if default_agent_result.data:
            agent_data = default_agent_result.data[0]
            
            # Use versioning system to get current version
            version_data = None
            if agent_data.get('current_version_id'):
                try:
                    version_service = await _get_version_service()
                    version_obj = await version_service.get_version(
                        agent_id=agent_data['agent_id'],
                        version_id=agent_data['current_version_id'],
                        user_id=user_id
                    )
                    version_data = version_obj.to_dict()
                    logger.info(f"[AGENT LOAD] Got default agent version from version manager: {version_data.get('version_name')}")
                except Exception as e:
                    logger.warning(f"[AGENT LOAD] Failed to get default agent version data: {e}")
            
            logger.info(f"[AGENT LOAD] About to call extract_agent_config for DEFAULT agent with version data: {version_data is not None}")
            
            agent_config = extract_agent_config(agent_data, version_data)
            
            if version_data:
                logger.info(f"Using default agent: {agent_config['name']} ({agent_config['agent_id']}) version {agent_config.get('version_name', 'v1')}")
            else:
                logger.info(f"Using default agent: {agent_config['name']} ({agent_config['agent_id']}) - no version data")
        else:
            logger.warning(f"[AGENT LOAD] No default agent found for account {account_id}")

    logger.info(f"[AGENT LOAD] Final agent_config: {agent_config is not None}")
    if agent_config:
        logger.info(f"[AGENT LOAD] Agent config keys: {list(agent_config.keys())}")
        logger.info(f"Using agent {agent_config['agent_id']} for this agent run (thread remains agent-agnostic)")

    # Run all checks concurrently
    model_check_task = asyncio.create_task(can_use_model(client, account_id, model_name))
    billing_check_task = asyncio.create_task(check_billing_status(client, account_id))
    limit_check_task = asyncio.create_task(check_agent_run_limit(client, account_id))

    # Wait for all checks to complete
    (can_use, model_message, allowed_models), (can_run, message, subscription), limit_check = await asyncio.gather(
        model_check_task, billing_check_task, limit_check_task
    )

    # Check results and raise appropriate errors
    if not can_use:
        raise HTTPException(status_code=403, detail={"message": model_message, "allowed_models": allowed_models})

    if not can_run:
        raise HTTPException(status_code=402, detail={"message": message, "subscription": subscription})

    if not limit_check['can_start']:
        error_detail = {
            "message": f"Maximum of {config.MAX_PARALLEL_AGENT_RUNS} parallel agent runs allowed within 24 hours. You currently have {limit_check['running_count']} running.",
            "running_thread_ids": limit_check['running_thread_ids'],
            "running_count": limit_check['running_count'],
            "limit": config.MAX_PARALLEL_AGENT_RUNS
        }
        logger.warning(f"Agent run limit exceeded for account {account_id}: {limit_check['running_count']} running agents")
        raise HTTPException(status_code=429, detail=error_detail)

    effective_model = model_name
    if not model_name and agent_config and agent_config.get('model'):
        effective_model = agent_config['model']
        logger.info(f"No model specified by user, using agent's configured model: {effective_model}")
    elif model_name:
        logger.info(f"Using user-selected model: {effective_model}")
    else:
        logger.info(f"Using default model: {effective_model}")
    
    agent_run = await client.table('agent_runs').insert({
        "thread_id": thread_id,
        "status": "running",
        "started_at": datetime.now(timezone.utc).isoformat(),
        "agent_id": agent_config.get('agent_id') if agent_config else None,
        "agent_version_id": agent_config.get('current_version_id') if agent_config else None,
        "metadata": {
            "model_name": effective_model,
            "requested_model": model_name,
            "enable_thinking": body.enable_thinking,
            "reasoning_effort": body.reasoning_effort,
            "enable_context_manager": body.enable_context_manager
        }
    }).execute()

    agent_run_id = agent_run.data[0]['id']
    structlog.contextvars.bind_contextvars(
        agent_run_id=agent_run_id,
    )
    logger.info(f"Created new agent run: {agent_run_id}")

    instance_key = f"active_run:{instance_id}:{agent_run_id}"
    try:
        await redis.set(instance_key, "running", ex=redis.REDIS_KEY_TTL)
    except Exception as e:
        logger.warning(f"Failed to register agent run in Redis ({instance_key}): {str(e)}")

    request_id = structlog.contextvars.get_contextvars().get('request_id')

    run_agent_background.send(
        agent_run_id=agent_run_id, thread_id=thread_id, instance_id=instance_id,
        project_id=project_id,
        model_name=model_name,  # Already resolved above
        enable_thinking=body.enable_thinking, reasoning_effort=body.reasoning_effort,
        stream=body.stream, enable_context_manager=body.enable_context_manager,
        agent_config=agent_config,  # Pass agent configuration
        is_agent_builder=is_agent_builder,
        target_agent_id=target_agent_id,
        request_id=request_id,
    )

    return {"agent_run_id": agent_run_id, "status": "running"}

@router.post("/agent-run/{agent_run_id}/stop")
async def stop_agent(agent_run_id: str, user_id: str = Depends(get_current_user_id_from_jwt)):
    """Stop a running agent."""
    structlog.contextvars.bind_contextvars(
        agent_run_id=agent_run_id,
    )
    logger.info(f"Received request to stop agent run: {agent_run_id}")
    client = await db.client
    await get_agent_run_with_access_check(client, agent_run_id, user_id)
    await stop_agent_run(agent_run_id)
    return {"status": "stopped"}

@router.get("/thread/{thread_id}/agent-runs")
async def get_agent_runs(thread_id: str, user_id: str = Depends(get_current_user_id_from_jwt)):
    """Get all agent runs for a thread."""
    structlog.contextvars.bind_contextvars(
        thread_id=thread_id,
    )
    logger.info(f"Fetching agent runs for thread: {thread_id}")
    client = await db.client
    await verify_thread_access(client, thread_id, user_id)
    agent_runs = await client.table('agent_runs').select('id, thread_id, status, started_at, completed_at, error, created_at, updated_at').eq("thread_id", thread_id).order('created_at', desc=True).execute()
    logger.debug(f"Found {len(agent_runs.data)} agent runs for thread: {thread_id}")
    return {"agent_runs": agent_runs.data}

@router.get("/agent-run/{agent_run_id}")
async def get_agent_run(agent_run_id: str, user_id: str = Depends(get_current_user_id_from_jwt)):
    """Get agent run status and responses."""
    structlog.contextvars.bind_contextvars(
        agent_run_id=agent_run_id,
    )
    logger.info(f"Fetching agent run details: {agent_run_id}")
    client = await db.client
    agent_run_data = await get_agent_run_with_access_check(client, agent_run_id, user_id)
    # Note: Responses are not included here by default, they are in the stream or DB
    return {
        "id": agent_run_data['id'],
        "threadId": agent_run_data['thread_id'],
        "status": agent_run_data['status'],
        "startedAt": agent_run_data['started_at'],
        "completedAt": agent_run_data['completed_at'],
        "error": agent_run_data['error']
    }

@router.get("/thread/{thread_id}/agent", response_model=ThreadAgentResponse)
async def get_thread_agent(thread_id: str, user_id: str = Depends(get_current_user_id_from_jwt)):
    """Get the agent details for a specific thread. Since threads are fully agent-agnostic, 
    this returns the most recently used agent from agent_runs only."""
    structlog.contextvars.bind_contextvars(
        thread_id=thread_id,
    )
    logger.info(f"Fetching agent details for thread: {thread_id}")
    client = await db.client
    
    try:
        # Verify thread access and get thread data
        await verify_thread_access(client, thread_id, user_id)
        thread_result = await client.table('threads').select('account_id').eq('thread_id', thread_id).execute()
        
        if not thread_result.data:
            raise HTTPException(status_code=404, detail="Thread not found")
        
        thread_data = thread_result.data[0]
        account_id = thread_data.get('account_id')
        
        effective_agent_id = None
        agent_source = "none"
        
        # Get the most recently used agent from agent_runs
        recent_agent_result = await client.table('agent_runs').select('agent_id', 'agent_version_id').eq('thread_id', thread_id).not_.is_('agent_id', 'null').order('created_at', desc=True).limit(1).execute()
        if recent_agent_result.data:
            effective_agent_id = recent_agent_result.data[0]['agent_id']
            recent_version_id = recent_agent_result.data[0].get('agent_version_id')
            agent_source = "recent"
            logger.info(f"Found most recently used agent: {effective_agent_id} (version: {recent_version_id})")
        
        # If no agent found in agent_runs
        if not effective_agent_id:
            return {
                "agent": None,
                "source": "none",
                "message": "No agent has been used in this thread yet. Threads are agent-agnostic - use /agent/start to select an agent."
            }
        
        # Fetch the agent details
        agent_result = await client.table('agents').select('*').eq('agent_id', effective_agent_id).eq('account_id', account_id).execute()
        
        if not agent_result.data:
            # Agent was deleted or doesn't exist
            return {
                "agent": None,
                "source": "missing",
                "message": f"Agent {effective_agent_id} not found or was deleted. You can select a different agent."
            }
        
        agent_data = agent_result.data[0]
        
        # Use versioning system to get current version data
        version_data = None
        current_version = None
        if agent_data.get('current_version_id'):
            try:
                version_service = await _get_version_service()
                current_version_obj = await version_service.get_version(
                    agent_id=effective_agent_id,
                    version_id=agent_data['current_version_id'],
                    user_id=user_id
                )
                current_version_data = current_version_obj.to_dict()
                version_data = current_version_data
                
                # Create AgentVersionResponse from version data
                current_version = AgentVersionResponse(
                    version_id=current_version_data['version_id'],
                    agent_id=current_version_data['agent_id'],
                    version_number=current_version_data['version_number'],
                    version_name=current_version_data['version_name'],
                    system_prompt=current_version_data['system_prompt'],
                    model=current_version_data.get('model'),
                    configured_mcps=current_version_data.get('configured_mcps', []),
                    custom_mcps=current_version_data.get('custom_mcps', []),
                    agentpress_tools=current_version_data.get('agentpress_tools', {}),
                    is_active=current_version_data.get('is_active', True),
                    created_at=current_version_data['created_at'],
                    updated_at=current_version_data.get('updated_at', current_version_data['created_at']),
                    created_by=current_version_data.get('created_by')
                )
                
                logger.info(f"Using agent {agent_data['name']} version {current_version_data.get('version_name', 'v1')}")
            except Exception as e:
                logger.warning(f"Failed to get version data for agent {effective_agent_id}: {e}")
        
        version_data = None
        if current_version:
            version_data = {
                'version_id': current_version.version_id,
                'agent_id': current_version.agent_id,
                'version_number': current_version.version_number,
                'version_name': current_version.version_name,
                'system_prompt': current_version.system_prompt,
                'model': current_version.model,
                'configured_mcps': current_version.configured_mcps,
                'custom_mcps': current_version.custom_mcps,
                'agentpress_tools': current_version.agentpress_tools,
                'is_active': current_version.is_active,
                'created_at': current_version.created_at,
                'updated_at': current_version.updated_at,
                'created_by': current_version.created_by
            }
        
        from agent.config_helper import extract_agent_config
        agent_config = extract_agent_config(agent_data, version_data)
        
        system_prompt = agent_config['system_prompt']
        configured_mcps = agent_config['configured_mcps']
        custom_mcps = agent_config['custom_mcps']
        agentpress_tools = agent_config['agentpress_tools']
        
        return {
            "agent": AgentResponse(
                agent_id=agent_data['agent_id'],
                account_id=agent_data['account_id'],
                name=agent_data['name'],
                description=agent_data.get('description'),
                system_prompt=system_prompt,
                configured_mcps=configured_mcps,
                custom_mcps=custom_mcps,
                agentpress_tools=agentpress_tools,
                is_default=agent_data.get('is_default', False),
                is_public=agent_data.get('is_public', False),
                tags=agent_data.get('tags', []),
                avatar=agent_config.get('avatar'),
                avatar_color=agent_config.get('avatar_color'),
                profile_image_url=agent_config.get('profile_image_url'),
                created_at=agent_data['created_at'],
                updated_at=agent_data.get('updated_at', agent_data['created_at']),
                current_version_id=agent_data.get('current_version_id'),
                version_count=agent_data.get('version_count', 1),
                current_version=current_version,
                metadata=agent_data.get('metadata')
            ),
            "source": agent_source,
            "message": f"Using {agent_source} agent: {agent_data['name']}. Threads are agent-agnostic - you can change agents anytime."
        }
        
    except HTTPException:
        raise
    except Exception as e:
        logger.error(f"Error fetching agent for thread {thread_id}: {str(e)}")
        raise HTTPException(status_code=500, detail=f"Failed to fetch thread agent: {str(e)}")

@router.get("/agent-run/{agent_run_id}/stream")
async def stream_agent_run(
    agent_run_id: str,
    token: Optional[str] = None,
    request: Request = None
):
    """Stream the responses of an agent run using Redis Lists and Pub/Sub."""
    logger.info(f"Starting stream for agent run: {agent_run_id}")
    client = await db.client

    user_id = await get_user_id_from_stream_auth(request, token) # practically instant
    agent_run_data = await get_agent_run_with_access_check(client, agent_run_id, user_id) # 1 db query

    structlog.contextvars.bind_contextvars(
        agent_run_id=agent_run_id,
        user_id=user_id,
    )

    response_list_key = f"agent_run:{agent_run_id}:responses"
    response_channel = f"agent_run:{agent_run_id}:new_response"
    control_channel = f"agent_run:{agent_run_id}:control" # Global control channel

    async def stream_generator(agent_run_data):
        logger.debug(f"Streaming responses for {agent_run_id} using Redis list {response_list_key} and channel {response_channel}")
        last_processed_index = -1
        pubsub_response = None
        pubsub_control = None
        listener_task = None
        terminate_stream = False
        initial_yield_complete = False

        try:
            # 1. Fetch and yield initial responses from Redis list
            initial_responses_json = await redis.lrange(response_list_key, 0, -1)
            initial_responses = []
            if initial_responses_json:
                initial_responses = [json.loads(r) for r in initial_responses_json]
                logger.debug(f"Sending {len(initial_responses)} initial responses for {agent_run_id}")
                for response in initial_responses:
                    yield f"data: {json.dumps(response)}\n\n"
                last_processed_index = len(initial_responses) - 1
            initial_yield_complete = True

            # 2. Check run status
            current_status = agent_run_data.get('status') if agent_run_data else None

            if current_status != 'running':
                logger.info(f"Agent run {agent_run_id} is not running (status: {current_status}). Ending stream.")
                yield f"data: {json.dumps({'type': 'status', 'status': 'completed'})}\n\n"
                return
          
            structlog.contextvars.bind_contextvars(
                thread_id=agent_run_data.get('thread_id'),
            )

            # 3. Set up Pub/Sub listeners for new responses and control signals concurrently
            pubsub_response_task = asyncio.create_task(redis.create_pubsub())
            pubsub_control_task = asyncio.create_task(redis.create_pubsub())
            
            pubsub_response, pubsub_control = await asyncio.gather(pubsub_response_task, pubsub_control_task)
            
            # Subscribe to channels concurrently
            response_subscribe_task = asyncio.create_task(pubsub_response.subscribe(response_channel))
            control_subscribe_task = asyncio.create_task(pubsub_control.subscribe(control_channel))
            
            await asyncio.gather(response_subscribe_task, control_subscribe_task)
            
            logger.debug(f"Subscribed to response channel: {response_channel}")
            logger.debug(f"Subscribed to control channel: {control_channel}")

            # Queue to communicate between listeners and the main generator loop
            message_queue = asyncio.Queue()

            async def listen_messages():
                response_reader = pubsub_response.listen()
                control_reader = pubsub_control.listen()
                tasks = [asyncio.create_task(response_reader.__anext__()), asyncio.create_task(control_reader.__anext__())]

                while not terminate_stream:
                    done, pending = await asyncio.wait(tasks, return_when=asyncio.FIRST_COMPLETED)
                    for task in done:
                        try:
                            message = task.result()
                            if message and isinstance(message, dict) and message.get("type") == "message":
                                channel = message.get("channel")
                                data = message.get("data")
                                if isinstance(data, bytes): data = data.decode('utf-8')

                                if channel == response_channel and data == "new":
                                    await message_queue.put({"type": "new_response"})
                                elif channel == control_channel and data in ["STOP", "END_STREAM", "ERROR"]:
                                    logger.info(f"Received control signal '{data}' for {agent_run_id}")
                                    await message_queue.put({"type": "control", "data": data})
                                    return # Stop listening on control signal

                        except StopAsyncIteration:
                            logger.warning(f"Listener {task} stopped.")
                            # Decide how to handle listener stopping, maybe terminate?
                            await message_queue.put({"type": "error", "data": "Listener stopped unexpectedly"})
                            return
                        except Exception as e:
                            logger.error(f"Error in listener for {agent_run_id}: {e}")
                            await message_queue.put({"type": "error", "data": "Listener failed"})
                            return
                        finally:
                            # Reschedule the completed listener task
                            if task in tasks:
                                tasks.remove(task)
                                if message and isinstance(message, dict) and message.get("channel") == response_channel:
                                     tasks.append(asyncio.create_task(response_reader.__anext__()))
                                elif message and isinstance(message, dict) and message.get("channel") == control_channel:
                                     tasks.append(asyncio.create_task(control_reader.__anext__()))

                # Cancel pending listener tasks on exit
                for p_task in pending: p_task.cancel()
                for task in tasks: task.cancel()


            listener_task = asyncio.create_task(listen_messages())

            # 4. Main loop to process messages from the queue
            while not terminate_stream:
                try:
                    queue_item = await message_queue.get()

                    if queue_item["type"] == "new_response":
                        # Fetch new responses from Redis list starting after the last processed index
                        new_start_index = last_processed_index + 1
                        new_responses_json = await redis.lrange(response_list_key, new_start_index, -1)

                        if new_responses_json:
                            new_responses = [json.loads(r) for r in new_responses_json]
                            num_new = len(new_responses)
                            # logger.debug(f"Received {num_new} new responses for {agent_run_id} (index {new_start_index} onwards)")
                            for response in new_responses:
                                yield f"data: {json.dumps(response)}\n\n"
                                # Check if this response signals completion
                                if response.get('type') == 'status' and response.get('status') in ['completed', 'failed', 'stopped']:
                                    logger.info(f"Detected run completion via status message in stream: {response.get('status')}")
                                    terminate_stream = True
                                    break # Stop processing further new responses
                            last_processed_index += num_new
                        if terminate_stream: break

                    elif queue_item["type"] == "control":
                        control_signal = queue_item["data"]
                        terminate_stream = True # Stop the stream on any control signal
                        yield f"data: {json.dumps({'type': 'status', 'status': control_signal})}\n\n"
                        break

                    elif queue_item["type"] == "error":
                        logger.error(f"Listener error for {agent_run_id}: {queue_item['data']}")
                        terminate_stream = True
                        yield f"data: {json.dumps({'type': 'status', 'status': 'error'})}\n\n"
                        break

                except asyncio.CancelledError:
                     logger.info(f"Stream generator main loop cancelled for {agent_run_id}")
                     terminate_stream = True
                     break
                except Exception as loop_err:
                    logger.error(f"Error in stream generator main loop for {agent_run_id}: {loop_err}", exc_info=True)
                    terminate_stream = True
                    yield f"data: {json.dumps({'type': 'status', 'status': 'error', 'message': f'Stream failed: {loop_err}'})}\n\n"
                    break

        except Exception as e:
            logger.error(f"Error setting up stream for agent run {agent_run_id}: {e}", exc_info=True)
            # Only yield error if initial yield didn't happen
            if not initial_yield_complete:
                 yield f"data: {json.dumps({'type': 'status', 'status': 'error', 'message': f'Failed to start stream: {e}'})}\n\n"
        finally:
            terminate_stream = True
            # Graceful shutdown order: unsubscribe → close → cancel
            if pubsub_response: await pubsub_response.unsubscribe(response_channel)
            if pubsub_control: await pubsub_control.unsubscribe(control_channel)
            if pubsub_response: await pubsub_response.close()
            if pubsub_control: await pubsub_control.close()

            if listener_task:
                listener_task.cancel()
                try:
                    await listener_task  # Reap inner tasks & swallow their errors
                except asyncio.CancelledError:
                    pass
                except Exception as e:
                    logger.debug(f"listener_task ended with: {e}")
            # Wait briefly for tasks to cancel
            await asyncio.sleep(0.1)
            logger.debug(f"Streaming cleanup complete for agent run: {agent_run_id}")

    return StreamingResponse(stream_generator(agent_run_data), media_type="text/event-stream", headers={
        "Cache-Control": "no-cache, no-transform", "Connection": "keep-alive",
        "X-Accel-Buffering": "no", "Content-Type": "text/event-stream",
        "Access-Control-Allow-Origin": "*"
    })

async def generate_and_update_project_name(project_id: str, prompt: str):
    """Generates a project name using an LLM and updates the database."""
    logger.info(f"Starting background task to generate name for project: {project_id}")
    try:
        db_conn = DBConnection()
        client = await db_conn.client

        model_name = "openai/gpt-4o-mini"
        system_prompt = "You are a helpful assistant that generates extremely concise titles (2-4 words maximum) for chat threads based on the user's message. Respond with only the title, no other text or punctuation."
        user_message = f"Generate an extremely brief title (2-4 words only) for a chat thread that starts with this message: \"{prompt}\""
        messages = [{"role": "system", "content": system_prompt}, {"role": "user", "content": user_message}]

        logger.debug(f"Calling LLM ({model_name}) for project {project_id} naming.")
        response = await make_llm_api_call(messages=messages, model_name=model_name, max_tokens=20, temperature=0.7)

        generated_name = None
        if response and response.get('choices') and response['choices'][0].get('message'):
            raw_name = response['choices'][0]['message'].get('content', '').strip()
            cleaned_name = raw_name.strip('\'" \n\t')
            if cleaned_name:
                generated_name = cleaned_name
                logger.info(f"LLM generated name for project {project_id}: '{generated_name}'")
            else:
                logger.warning(f"LLM returned an empty name for project {project_id}.")
        else:
            logger.warning(f"Failed to get valid response from LLM for project {project_id} naming. Response: {response}")

        if generated_name:
            update_result = await client.table('projects').update({"name": generated_name}).eq("project_id", project_id).execute()
            if hasattr(update_result, 'data') and update_result.data:
                logger.info(f"Successfully updated project {project_id} name to '{generated_name}'")
            else:
                logger.error(f"Failed to update project {project_id} name in database. Update result: {update_result}")
        else:
            logger.warning(f"No generated name, skipping database update for project {project_id}.")

    except Exception as e:
        logger.error(f"Error in background naming task for project {project_id}: {str(e)}\n{traceback.format_exc()}")
    finally:
        # No need to disconnect DBConnection singleton instance here
        logger.info(f"Finished background naming task for project: {project_id}")

@router.post("/agent/initiate", response_model=InitiateAgentResponse)
async def initiate_agent_with_files(
    prompt: str = Form(...),
    model_name: Optional[str] = Form(None),  # Default to None to use config.MODEL_TO_USE
    enable_thinking: Optional[bool] = Form(False),
    reasoning_effort: Optional[str] = Form("low"),
    stream: Optional[bool] = Form(True),
    enable_context_manager: Optional[bool] = Form(False),
    agent_id: Optional[str] = Form(None),  # Add agent_id parameter
    files: List[UploadFile] = File(default=[]),
    is_agent_builder: Optional[bool] = Form(False),
    target_agent_id: Optional[str] = Form(None),
    user_id: str = Depends(get_current_user_id_from_jwt)
):
    """
    Initiate a new agent session with optional file attachments.

    [WARNING] Keep in sync with create thread endpoint.
    """
    global instance_id # Ensure instance_id is accessible
    if not instance_id:
        raise HTTPException(status_code=500, detail="Agent API not initialized with instance ID")

    # Use model from config if not specified in the request
    logger.info(f"Original model_name from request: {model_name}")

    if model_name is None:
        model_name = config.MODEL_TO_USE
        logger.info(f"Using model from config: {model_name}")

    # Log the model name after alias resolution
    resolved_model = MODEL_NAME_ALIASES.get(model_name, model_name)
    logger.info(f"Resolved model name: {resolved_model}")

    # Update model_name to use the resolved version
    model_name = resolved_model

    logger.info(f"Starting new agent in agent builder mode: {is_agent_builder}, target_agent_id: {target_agent_id}")

    logger.info(f"[\033[91mDEBUG\033[0m] Initiating new agent with prompt and {len(files)} files (Instance: {instance_id}), model: {model_name}, enable_thinking: {enable_thinking}")
    client = await db.client
    account_id = user_id # In Basejump, personal account_id is the same as user_id
    
    # Load agent configuration with version support (same as start_agent endpoint)
    agent_config = None
    
    logger.info(f"[AGENT INITIATE] Agent loading flow:")
    logger.info(f"  - agent_id param: {agent_id}")
    
    if agent_id:
        logger.info(f"[AGENT INITIATE] Querying for specific agent: {agent_id}")
        # Get agent
        agent_result = await client.table('agents').select('*').eq('agent_id', agent_id).eq('account_id', account_id).execute()
        logger.info(f"[AGENT INITIATE] Query result: found {len(agent_result.data) if agent_result.data else 0} agents")
        
        if not agent_result.data:
            raise HTTPException(status_code=404, detail="Agent not found or access denied")
        
        agent_data = agent_result.data[0]
        
        # Use versioning system to get current version
        version_data = None
        if agent_data.get('current_version_id'):
            try:
                version_service = await _get_version_service()
                version_obj = await version_service.get_version(
                    agent_id=agent_id,
                    version_id=agent_data['current_version_id'],
                    user_id=user_id
                )
                version_data = version_obj.to_dict()
                logger.info(f"[AGENT INITIATE] Got version data from version manager: {version_data.get('version_name')}")
                logger.info(f"[AGENT INITIATE] Version data: {version_data}")
            except Exception as e:
                logger.warning(f"[AGENT INITIATE] Failed to get version data: {e}")
        
        logger.info(f"[AGENT INITIATE] About to call extract_agent_config with version data: {version_data is not None}")
        
        agent_config = extract_agent_config(agent_data, version_data)
        
        if version_data:
            logger.info(f"Using custom agent: {agent_config['name']} ({agent_id}) version {agent_config.get('version_name', 'v1')}")
        else:
            logger.info(f"Using custom agent: {agent_config['name']} ({agent_id}) - no version data")
    else:
        logger.info(f"[AGENT INITIATE] No agent_id provided, querying for default agent")
        # Try to get default agent for the account
        default_agent_result = await client.table('agents').select('*').eq('account_id', account_id).eq('is_default', True).execute()
        logger.info(f"[AGENT INITIATE] Default agent query result: found {len(default_agent_result.data) if default_agent_result.data else 0} default agents")
        
        if default_agent_result.data:
            agent_data = default_agent_result.data[0]
            
            # Use versioning system to get current version
            version_data = None
            if agent_data.get('current_version_id'):
                try:
                    version_service = await _get_version_service()
                    version_obj = await version_service.get_version(
                        agent_id=agent_data['agent_id'],
                        version_id=agent_data['current_version_id'],
                        user_id=user_id
                    )
                    version_data = version_obj.to_dict()
                    logger.info(f"[AGENT INITIATE] Got default agent version from version manager: {version_data.get('version_name')}")
                except Exception as e:
                    logger.warning(f"[AGENT INITIATE] Failed to get default agent version data: {e}")
            
            logger.info(f"[AGENT INITIATE] About to call extract_agent_config for DEFAULT agent with version data: {version_data is not None}")
            
            agent_config = extract_agent_config(agent_data, version_data)
            
            if version_data:
                logger.info(f"Using default agent: {agent_config['name']} ({agent_config['agent_id']}) version {agent_config.get('version_name', 'v1')}")
            else:
                logger.info(f"Using default agent: {agent_config['name']} ({agent_config['agent_id']}) - no version data")
        else:
            logger.warning(f"[AGENT INITIATE] No default agent found for account {account_id}")
    
    logger.info(f"[AGENT INITIATE] Final agent_config: {agent_config is not None}")
    if agent_config:
        logger.info(f"[AGENT INITIATE] Agent config keys: {list(agent_config.keys())}")

    # Run all checks concurrently
    model_check_task = asyncio.create_task(can_use_model(client, account_id, model_name))
    billing_check_task = asyncio.create_task(check_billing_status(client, account_id))
    limit_check_task = asyncio.create_task(check_agent_run_limit(client, account_id))

    # Wait for all checks to complete
    (can_use, model_message, allowed_models), (can_run, message, subscription), limit_check = await asyncio.gather(
        model_check_task, billing_check_task, limit_check_task
    )

    # Check results and raise appropriate errors
    if not can_use:
        raise HTTPException(status_code=403, detail={"message": model_message, "allowed_models": allowed_models})

    can_run, message, subscription = await check_billing_status(client, account_id)
    if not can_run:
        raise HTTPException(status_code=402, detail={"message": message, "subscription": subscription})

    # Check agent run limit (maximum parallel runs in past 24 hours)
    limit_check = await check_agent_run_limit(client, account_id)
    if not limit_check['can_start']:
        error_detail = {
            "message": f"Maximum of {config.MAX_PARALLEL_AGENT_RUNS} parallel agent runs allowed within 24 hours. You currently have {limit_check['running_count']} running.",
            "running_thread_ids": limit_check['running_thread_ids'],
            "running_count": limit_check['running_count'],
            "limit": config.MAX_PARALLEL_AGENT_RUNS
        }
        logger.warning(f"Agent run limit exceeded for account {account_id}: {limit_check['running_count']} running agents")
        raise HTTPException(status_code=429, detail=error_detail)

    try:
        # 1. Create Project
        placeholder_name = f"{prompt[:30]}..." if len(prompt) > 30 else prompt
        project = await client.table('projects').insert({
            "project_id": str(uuid.uuid4()), "account_id": account_id, "name": placeholder_name,
            "created_at": datetime.now(timezone.utc).isoformat()
        }).execute()
        project_id = project.data[0]['project_id']
        logger.info(f"Created new project: {project_id}")

        # 2. Create Sandbox (lazy): only create now if files were uploaded and need the
        # sandbox immediately. Otherwise leave sandbox creation to `_ensure_sandbox()`
        # which will create it lazily when tools require it.
        sandbox_id = None
        sandbox = None
        sandbox_pass = None
        vnc_url = None
        website_url = None
        token = None

        if files:
            # 3. Create Sandbox (lazy): only create now if files were uploaded and need the
            try:
                sandbox_pass = str(uuid.uuid4())
                sandbox = await create_sandbox(sandbox_pass, project_id)
                sandbox_id = sandbox.id
                logger.info(f"Created new sandbox {sandbox_id} for project {project_id}")

                # Get preview links
                vnc_link = await sandbox.get_preview_link(6080)
                website_link = await sandbox.get_preview_link(8080)
                vnc_url = vnc_link.url if hasattr(vnc_link, 'url') else str(vnc_link).split("url='")[1].split("'")[0]
                website_url = website_link.url if hasattr(website_link, 'url') else str(website_link).split("url='")[1].split("'")[0]
                token = None
                if hasattr(vnc_link, 'token'):
                    token = vnc_link.token
                elif "token='" in str(vnc_link):
                    token = str(vnc_link).split("token='")[1].split("'")[0]

                # Update project with sandbox info
                update_result = await client.table('projects').update({
                    'sandbox': {
                        'id': sandbox_id, 'pass': sandbox_pass, 'vnc_preview': vnc_url,
                        'sandbox_url': website_url, 'token': token
                    }
                }).eq('project_id', project_id).execute()

                if not update_result.data:
                    logger.error(f"Failed to update project {project_id} with new sandbox {sandbox_id}")
                    if sandbox_id:
                        try: await delete_sandbox(sandbox_id)
                        except Exception as e: logger.error(f"Error deleting sandbox: {str(e)}")
                    raise Exception("Database update failed")
            except Exception as e:
                logger.error(f"Error creating sandbox: {str(e)}")
                await client.table('projects').delete().eq('project_id', project_id).execute()
                if sandbox_id:
                    try: await delete_sandbox(sandbox_id)
                    except Exception:
                        pass
                raise Exception("Failed to create sandbox")

        # 3. Create Thread
        thread_data = {
            "thread_id": str(uuid.uuid4()), 
            "project_id": project_id, 
            "account_id": account_id,
            "created_at": datetime.now(timezone.utc).isoformat()
        }

        structlog.contextvars.bind_contextvars(
            thread_id=thread_data["thread_id"],
            project_id=project_id,
            account_id=account_id,
        )
        
        # Don't store agent_id in thread since threads are now agent-agnostic
        # The agent selection will be handled per message/agent run
        if agent_config:
            logger.info(f"Using agent {agent_config['agent_id']} for this conversation (thread remains agent-agnostic)")
            structlog.contextvars.bind_contextvars(
                agent_id=agent_config['agent_id'],
            )
        
        # Store agent builder metadata if this is an agent builder session
        if is_agent_builder:
            thread_data["metadata"] = {
                "is_agent_builder": True,
                "target_agent_id": target_agent_id
            }
            logger.info(f"Storing agent builder metadata in thread: target_agent_id={target_agent_id}")
            structlog.contextvars.bind_contextvars(
                target_agent_id=target_agent_id,
            )
        
        thread = await client.table('threads').insert(thread_data).execute()
        thread_id = thread.data[0]['thread_id']
        logger.info(f"Created new thread: {thread_id}")

        # Trigger Background Naming Task
        asyncio.create_task(generate_and_update_project_name(project_id=project_id, prompt=prompt))

        # 4. Upload Files to Sandbox (if any)
        message_content = prompt
        if files:
            successful_uploads = []
            failed_uploads = []
            for file in files:
                if file.filename:
                    try:
                        safe_filename = file.filename.replace('/', '_').replace('\\', '_')
                        target_path = f"/workspace/{safe_filename}"
                        logger.info(f"Attempting to upload {safe_filename} to {target_path} in sandbox {sandbox_id}")
                        content = await file.read()
                        upload_successful = False
                        try:
                            if hasattr(sandbox, 'fs') and hasattr(sandbox.fs, 'upload_file'):
                                await sandbox.fs.upload_file(content, target_path)
                                logger.debug(f"Called sandbox.fs.upload_file for {target_path}")
                                upload_successful = True
                            else:
                                raise NotImplementedError("Suitable upload method not found on sandbox object.")
                        except Exception as upload_error:
                            logger.error(f"Error during sandbox upload call for {safe_filename}: {str(upload_error)}", exc_info=True)

                        if upload_successful:
                            try:
                                await asyncio.sleep(0.2)
                                parent_dir = os.path.dirname(target_path)
                                files_in_dir = await sandbox.fs.list_files(parent_dir)
                                file_names_in_dir = [f.name for f in files_in_dir]
                                if safe_filename in file_names_in_dir:
                                    successful_uploads.append(target_path)
                                    logger.info(f"Successfully uploaded and verified file {safe_filename} to sandbox path {target_path}")
                                else:
                                    logger.error(f"Verification failed for {safe_filename}: File not found in {parent_dir} after upload attempt.")
                                    failed_uploads.append(safe_filename)
                            except Exception as verify_error:
                                logger.error(f"Error verifying file {safe_filename} after upload: {str(verify_error)}", exc_info=True)
                                failed_uploads.append(safe_filename)
                        else:
                            failed_uploads.append(safe_filename)
                    except Exception as file_error:
                        logger.error(f"Error processing file {file.filename}: {str(file_error)}", exc_info=True)
                        failed_uploads.append(file.filename)
                    finally:
                        await file.close()

            if successful_uploads:
                message_content += "\n\n" if message_content else ""
                for file_path in successful_uploads: message_content += f"[Uploaded File: {file_path}]\n"
            if failed_uploads:
                message_content += "\n\nThe following files failed to upload:\n"
                for failed_file in failed_uploads: message_content += f"- {failed_file}\n"

        # 5. Add initial user message to thread
        message_id = str(uuid.uuid4())
        message_payload = {"role": "user", "content": message_content}
        await client.table('messages').insert({
            "message_id": message_id, "thread_id": thread_id, "type": "user",
            "is_llm_message": True, "content": json.dumps(message_payload),
            "created_at": datetime.now(timezone.utc).isoformat()
        }).execute()


        effective_model = model_name
        if not model_name and agent_config and agent_config.get('model'):
            effective_model = agent_config['model']
            logger.info(f"No model specified by user, using agent's configured model: {effective_model}")
        elif model_name:
            logger.info(f"Using user-selected model: {effective_model}")
        else:
            logger.info(f"Using default model: {effective_model}")

        agent_run = await client.table('agent_runs').insert({
            "thread_id": thread_id, "status": "running",
            "started_at": datetime.now(timezone.utc).isoformat(),
            "agent_id": agent_config.get('agent_id') if agent_config else None,
            "agent_version_id": agent_config.get('current_version_id') if agent_config else None,
            "metadata": {
                "model_name": effective_model,
                "requested_model": model_name,
                "enable_thinking": enable_thinking,
                "reasoning_effort": reasoning_effort,
                "enable_context_manager": enable_context_manager
            }
        }).execute()
        agent_run_id = agent_run.data[0]['id']
        logger.info(f"Created new agent run: {agent_run_id}")
        structlog.contextvars.bind_contextvars(
            agent_run_id=agent_run_id,
        )

        # Register run in Redis
        instance_key = f"active_run:{instance_id}:{agent_run_id}"
        try:
            await redis.set(instance_key, "running", ex=redis.REDIS_KEY_TTL)
        except Exception as e:
            logger.warning(f"Failed to register agent run in Redis ({instance_key}): {str(e)}")

        request_id = structlog.contextvars.get_contextvars().get('request_id')

        # Run agent in background
        run_agent_background.send(
            agent_run_id=agent_run_id, thread_id=thread_id, instance_id=instance_id,
            project_id=project_id,
            model_name=model_name,  # Already resolved above
            enable_thinking=enable_thinking, reasoning_effort=reasoning_effort,
            stream=stream, enable_context_manager=enable_context_manager,
            agent_config=agent_config,  # Pass agent configuration
            is_agent_builder=is_agent_builder,
            target_agent_id=target_agent_id,
            request_id=request_id,
        )

        return {"thread_id": thread_id, "agent_run_id": agent_run_id}

    except Exception as e:
        logger.error(f"Error in agent initiation: {str(e)}\n{traceback.format_exc()}")
        # TODO: Clean up created project/thread if initiation fails mid-way
        raise HTTPException(status_code=500, detail=f"Failed to initiate agent session: {str(e)}")

# Custom agents

@router.get("/agents", response_model=AgentsResponse)
async def get_agents(
    user_id: str = Depends(get_current_user_id_from_jwt),
    page: Optional[int] = Query(1, ge=1, description="Page number (1-based)"),
    limit: Optional[int] = Query(20, ge=1, le=100, description="Number of items per page"),
    search: Optional[str] = Query(None, description="Search in name and description"),
    sort_by: Optional[str] = Query("created_at", description="Sort field: name, created_at, updated_at, tools_count"),
    sort_order: Optional[str] = Query("desc", description="Sort order: asc, desc"),
    has_default: Optional[bool] = Query(None, description="Filter by default agents"),
    has_mcp_tools: Optional[bool] = Query(None, description="Filter by agents with MCP tools"),
    has_agentpress_tools: Optional[bool] = Query(None, description="Filter by agents with AgentPress tools"),
    tools: Optional[str] = Query(None, description="Comma-separated list of tools to filter by")
):
    """Get agents for the current user with pagination, search, sort, and filter support."""
    if not await is_enabled("custom_agents"):
        raise HTTPException(
            status_code=403, 
            detail="Custom agents currently disabled. This feature is not available at the moment."
        )
    logger.info(f"Fetching agents for user: {user_id} with page={page}, limit={limit}, search='{search}', sort_by={sort_by}, sort_order={sort_order}")
    client = await db.client
    
    try:
        # Calculate offset
        offset = (page - 1) * limit
        
        # Start building the query
        query = client.table('agents').select('*', count='exact').eq("account_id", user_id)
        
        # Apply search filter
        if search:
            search_term = f"%{search}%"
            query = query.or_(f"name.ilike.{search_term},description.ilike.{search_term}")
        
        # Apply filters
        if has_default is not None:
            query = query.eq("is_default", has_default)
        
        # For MCP and AgentPress tools filtering, we'll need to do post-processing
        # since Supabase doesn't have great JSON array/object filtering
        
        # Apply sorting
        if sort_by == "name":
            query = query.order("name", desc=(sort_order == "desc"))
        elif sort_by == "updated_at":
            query = query.order("updated_at", desc=(sort_order == "desc"))
        elif sort_by == "created_at":
            query = query.order("created_at", desc=(sort_order == "desc"))
        else:
            # Default to created_at
            query = query.order("created_at", desc=(sort_order == "desc"))
        
        # Get paginated data and total count in one request
        query = query.range(offset, offset + limit - 1)
        agents_result = await query.execute()
        total_count = agents_result.count if agents_result.count is not None else 0
        
        if not agents_result.data:
            logger.info(f"No agents found for user: {user_id}")
            return {
                "agents": [],
                "pagination": {
                    "page": page,
                    "limit": limit,
                    "total": 0,
                    "pages": 0
                }
            }
        
        # Post-process for tool filtering and tools_count sorting
        agents_data = agents_result.data
        
        # First, fetch version data for all agents to ensure we have correct tool info
        # Do this in a single batched query instead of per-agent service calls
        agent_version_map = {}
        version_ids = list({agent['current_version_id'] for agent in agents_data if agent.get('current_version_id')})
        if version_ids:
            try:
                versions_result = await client.table('agent_versions').select(
                    'version_id, agent_id, version_number, version_name, is_active, created_at, updated_at, created_by, config'
                ).in_('version_id', version_ids).execute()

                for row in (versions_result.data or []):
                    config = row.get('config') or {}
                    tools = config.get('tools') or {}
                    version_dict = {
                        'version_id': row['version_id'],
                        'agent_id': row['agent_id'],
                        'version_number': row['version_number'],
                        'version_name': row['version_name'],
                        'system_prompt': config.get('system_prompt', ''),
                        'configured_mcps': tools.get('mcp', []),
                        'custom_mcps': tools.get('custom_mcp', []),
                        'agentpress_tools': tools.get('agentpress', {}),
                        'is_active': row.get('is_active', False),
                        'created_at': row.get('created_at'),
                        'updated_at': row.get('updated_at') or row.get('created_at'),
                        'created_by': row.get('created_by'),
                    }
                    agent_version_map[row['agent_id']] = version_dict
            except Exception as e:
                logger.warning(f"Failed to batch load versions for agents: {e}")
        
        # Apply tool-based filters using version data
        if has_mcp_tools is not None or has_agentpress_tools is not None or tools:
            filtered_agents = []
            tools_filter = []
            if tools:
                # Handle case where tools might be passed as dict instead of string
                if isinstance(tools, str):
                    tools_filter = [tool.strip() for tool in tools.split(',') if tool.strip()]
                elif isinstance(tools, dict):
                    # If tools is a dict, log the issue and skip filtering
                    logger.warning(f"Received tools parameter as dict instead of string: {tools}")
                    tools_filter = []
                elif isinstance(tools, list):
                    # If tools is a list, use it directly
                    tools_filter = [str(tool).strip() for tool in tools if str(tool).strip()]
                else:
                    logger.warning(f"Unexpected tools parameter type: {type(tools)}, value: {tools}")
                    tools_filter = []
            
            for agent in agents_data:
                # Get version data if available and extract configuration
                version_data = agent_version_map.get(agent['agent_id'])
                from agent.config_helper import extract_agent_config
                agent_config = extract_agent_config(agent, version_data)
                
                configured_mcps = agent_config['configured_mcps']
                agentpress_tools = agent_config['agentpress_tools']
                
                # Check MCP tools filter
                if has_mcp_tools is not None:
                    has_mcp = bool(configured_mcps and len(configured_mcps) > 0)
                    if has_mcp_tools != has_mcp:
                        continue
                
                # Check AgentPress tools filter
                if has_agentpress_tools is not None:
                    has_enabled_tools = any(
                        tool_data and isinstance(tool_data, dict) and tool_data.get('enabled', False)
                        for tool_data in agentpress_tools.values()
                    )
                    if has_agentpress_tools != has_enabled_tools:
                        continue
                
                # Check specific tools filter
                if tools_filter:
                    agent_tools = set()
                    # Add MCP tools
                    for mcp in configured_mcps:
                        if isinstance(mcp, dict) and 'name' in mcp:
                            agent_tools.add(f"mcp:{mcp['name']}")
                    
                    # Add enabled AgentPress tools
                    for tool_name, tool_data in agentpress_tools.items():
                        if tool_data and isinstance(tool_data, dict) and tool_data.get('enabled', False):
                            agent_tools.add(f"agentpress:{tool_name}")
                    
                    # Check if any of the requested tools are present
                    if not any(tool in agent_tools for tool in tools_filter):
                        continue
                
                filtered_agents.append(agent)
            
            agents_data = filtered_agents
        
        # Handle tools_count sorting (post-processing required)
        if sort_by == "tools_count":
            def get_tools_count(agent):
                # Get version data if available
                version_data = agent_version_map.get(agent['agent_id'])
                
                # Use version data for tools if available, otherwise fallback to agent data
                if version_data:
                    configured_mcps = version_data.get('configured_mcps', [])
                    agentpress_tools = version_data.get('agentpress_tools', {})
                else:
                    configured_mcps = agent.get('configured_mcps', [])
                    agentpress_tools = agent.get('agentpress_tools', {})
                
                mcp_count = len(configured_mcps)
                agentpress_count = sum(
                    1 for tool_data in agentpress_tools.values()
                    if tool_data and isinstance(tool_data, dict) and tool_data.get('enabled', False)
                )
                return mcp_count + agentpress_count
            
            agents_data.sort(key=get_tools_count, reverse=(sort_order == "desc"))
        
        # Apply pagination to filtered results if we did post-processing
        if has_mcp_tools is not None or has_agentpress_tools is not None or tools or sort_by == "tools_count":
            total_count = len(agents_data)
            agents_data = agents_data[offset:offset + limit]
        
        # Format the response
        agent_list = []
        for agent in agents_data:
            current_version = None
            # Use already fetched version data from agent_version_map
            version_dict = agent_version_map.get(agent['agent_id'])
            if version_dict:
                try:
                    current_version = AgentVersionResponse(
                        version_id=version_dict['version_id'],
                        agent_id=version_dict['agent_id'],
                        version_number=version_dict['version_number'],
                        version_name=version_dict['version_name'],
                        system_prompt=version_dict['system_prompt'],
                        model=version_dict.get('model'),
                        configured_mcps=version_dict.get('configured_mcps', []),
                        custom_mcps=version_dict.get('custom_mcps', []),
                        agentpress_tools=version_dict.get('agentpress_tools', {}),
                        is_active=version_dict.get('is_active', True),
                        created_at=version_dict['created_at'],
                        updated_at=version_dict.get('updated_at', version_dict['created_at']),
                        created_by=version_dict.get('created_by')
                    )
                except Exception as e:
                    logger.warning(f"Failed to get version data for agent {agent['agent_id']}: {e}")
            
            # Extract configuration using the unified config approach
            from agent.config_helper import extract_agent_config
            agent_config = extract_agent_config(agent, version_dict)
            
            system_prompt = agent_config['system_prompt']
            configured_mcps = agent_config['configured_mcps']
            custom_mcps = agent_config['custom_mcps']
            agentpress_tools = agent_config['agentpress_tools']
            
            agent_list.append(AgentResponse(
                agent_id=agent['agent_id'],
                account_id=agent['account_id'],
                name=agent['name'],
                description=agent.get('description'),
                system_prompt=system_prompt,
                configured_mcps=configured_mcps,
                custom_mcps=custom_mcps,
                agentpress_tools=agentpress_tools,
                is_default=agent.get('is_default', False),
                is_public=agent.get('is_public', False),
                tags=agent.get('tags', []),
                avatar=agent_config.get('avatar'),
                avatar_color=agent_config.get('avatar_color'),
                profile_image_url=agent_config.get('profile_image_url'),
                created_at=agent['created_at'],
                updated_at=agent['updated_at'],
                current_version_id=agent.get('current_version_id'),
                version_count=agent.get('version_count', 1),
                current_version=current_version,
                metadata=agent.get('metadata')
            ))
        
        total_pages = (total_count + limit - 1) // limit
        
        logger.info(f"Found {len(agent_list)} agents for user: {user_id} (page {page}/{total_pages})")
        return {
            "agents": agent_list,
            "pagination": {
                "page": page,
                "limit": limit,
                "total": total_count,
                "pages": total_pages
            }
        }
        
    except Exception as e:
        logger.error(f"Error fetching agents for user {user_id}: {str(e)}")
        raise HTTPException(status_code=500, detail=f"Failed to fetch agents: {str(e)}")

@router.get("/agents/{agent_id}", response_model=AgentResponse)
async def get_agent(agent_id: str, user_id: str = Depends(get_current_user_id_from_jwt)):
    """Get a specific agent by ID with current version information. Only the owner can access non-public agents."""
    if not await is_enabled("custom_agents"):
        raise HTTPException(
            status_code=403, 
            detail="Custom agents currently disabled. This feature is not available at the moment."
        )
    
    logger.info(f"Fetching agent {agent_id} for user: {user_id}")
    client = await db.client
    
    try:
        # Get agent
        agent = await client.table('agents').select('*').eq("agent_id", agent_id).execute()
        
        if not agent.data:
            raise HTTPException(status_code=404, detail="Agent not found")
        
        agent_data = agent.data[0]
        
        # Check ownership - only owner can access non-public agents
        if agent_data['account_id'] != user_id and not agent_data.get('is_public', False):
            raise HTTPException(status_code=403, detail="Access denied")
        
        # Use versioning system to get current version data
        current_version = None
        if agent_data.get('current_version_id'):
            try:
                version_service = await _get_version_service()
                current_version_obj = await version_service.get_version(
                    agent_id=agent_id,
                    version_id=agent_data['current_version_id'],
                    user_id=user_id
                )
                current_version_data = current_version_obj.to_dict()
                version_data = current_version_data
                
                # Create AgentVersionResponse from version data
                current_version = AgentVersionResponse(
                    version_id=current_version_data['version_id'],
                    agent_id=current_version_data['agent_id'],
                    version_number=current_version_data['version_number'],
                    version_name=current_version_data['version_name'],
                    system_prompt=current_version_data['system_prompt'],
                    model=current_version_data.get('model'),
                    configured_mcps=current_version_data.get('configured_mcps', []),
                    custom_mcps=current_version_data.get('custom_mcps', []),
                    agentpress_tools=current_version_data.get('agentpress_tools', {}),
                    is_active=current_version_data.get('is_active', True),
                    created_at=current_version_data['created_at'],
                    updated_at=current_version_data.get('updated_at', current_version_data['created_at']),
                    created_by=current_version_data.get('created_by')
                )
                
                logger.info(f"Using agent {agent_data['name']} version {current_version_data.get('version_name', 'v1')}")
            except Exception as e:
                logger.warning(f"Failed to get version data for agent {agent_id}: {e}")
        
        # Extract configuration using the unified config approach
        version_data = None
        if current_version:
            version_data = {
                'version_id': current_version.version_id,
                'agent_id': current_version.agent_id,
                'version_number': current_version.version_number,
                'version_name': current_version.version_name,
                'system_prompt': current_version.system_prompt,
                'model': current_version.model,
                'configured_mcps': current_version.configured_mcps,
                'custom_mcps': current_version.custom_mcps,
                'agentpress_tools': current_version.agentpress_tools,
                'is_active': current_version.is_active,
                'created_at': current_version.created_at,
                'updated_at': current_version.updated_at,
                'created_by': current_version.created_by
            }
        
        from agent.config_helper import extract_agent_config
        agent_config = extract_agent_config(agent_data, version_data)
        
        system_prompt = agent_config['system_prompt']
        configured_mcps = agent_config['configured_mcps']
        custom_mcps = agent_config['custom_mcps']
        agentpress_tools = agent_config['agentpress_tools']
        
        return AgentResponse(
            agent_id=agent_data['agent_id'],
            account_id=agent_data['account_id'],
            name=agent_data['name'],
            description=agent_data.get('description'),
            system_prompt=system_prompt,
            configured_mcps=configured_mcps,
            custom_mcps=custom_mcps,
            agentpress_tools=agentpress_tools,
            is_default=agent_data.get('is_default', False),
            is_public=agent_data.get('is_public', False),
            tags=agent_data.get('tags', []),
            avatar=agent_config.get('avatar'),
            avatar_color=agent_config.get('avatar_color'),
            profile_image_url=agent_config.get('profile_image_url'),
            created_at=agent_data['created_at'],
            updated_at=agent_data.get('updated_at', agent_data['created_at']),
            current_version_id=agent_data.get('current_version_id'),
            version_count=agent_data.get('version_count', 1),
            current_version=current_version,
            metadata=agent_data.get('metadata')
        )
        
    except HTTPException:
        raise
    except Exception as e:
        logger.error(f"Error fetching agent {agent_id} for user {user_id}: {str(e)}")
        raise HTTPException(status_code=500, detail=f"Failed to fetch agent: {str(e)}")

@router.get("/agents/{agent_id}/export")
async def export_agent(agent_id: str, user_id: str = Depends(get_current_user_id_from_jwt)):
    """Export an agent configuration as JSON"""
    logger.info(f"Exporting agent {agent_id} for user: {user_id}")
    
    try:
        client = await db.client
        
        # Get agent data
        agent_result = await client.table('agents').select('*').eq('agent_id', agent_id).eq('account_id', user_id).execute()
        if not agent_result.data:
            raise HTTPException(status_code=404, detail="Agent not found")
        
        agent = agent_result.data[0]
        
        # Get current version data if available
        current_version = None
        if agent.get('current_version_id'):
            version_result = await client.table('agent_versions').select('*').eq('version_id', agent['current_version_id']).execute()
            if version_result.data:
                current_version = version_result.data[0]

        from agent.config_helper import extract_agent_config
        config = extract_agent_config(agent, current_version)
        
        from templates.template_service import TemplateService
        template_service = TemplateService(db)
        
        full_config = {
            'system_prompt': config.get('system_prompt', ''),
            'tools': {
                'agentpress': config.get('agentpress_tools', {}),
                'mcp': config.get('configured_mcps', []),
                'custom_mcp': config.get('custom_mcps', [])
            },
            'metadata': {
                # keep backward compat metadata
                'avatar': config.get('avatar'),
                'avatar_color': config.get('avatar_color'),
                # include profile image url in metadata for completeness
                'profile_image_url': agent.get('profile_image_url')
            }
        }
        
        sanitized_config = template_service._fallback_sanitize_config(full_config)
        
        export_metadata = {}
        if agent.get('metadata'):
            export_metadata = {k: v for k, v in agent['metadata'].items() 
                             if k not in ['is_suna_default', 'centrally_managed', 'installation_date', 'last_central_update']}
        
        export_data = {
            "tools": sanitized_config['tools'],
            "metadata": sanitized_config['metadata'],
            "system_prompt": sanitized_config['system_prompt'],
            "name": config.get('name', ''),
            "description": config.get('description', ''),
            # Deprecated
            "avatar": config.get('avatar'),
            "avatar_color": config.get('avatar_color'),
            # New
            "profile_image_url": agent.get('profile_image_url'),
            "tags": agent.get('tags', []),
            "export_metadata": export_metadata,
            "exported_at": datetime.now(timezone.utc).isoformat()
        }
        
        logger.info(f"Successfully exported agent {agent_id}")
        return export_data
        
    except Exception as e:
        logger.error(f"Error exporting agent {agent_id}: {str(e)}")
        raise HTTPException(status_code=500, detail=f"Failed to export agent: {str(e)}")

# JSON Import endpoints - similar to template installation flow

class JsonAnalysisRequest(BaseModel):
    """Request to analyze JSON for import requirements"""
    json_data: Dict[str, Any]

class JsonAnalysisResponse(BaseModel):
    """Response from JSON analysis"""
    requires_setup: bool
    missing_regular_credentials: List[Dict[str, Any]] = []
    missing_custom_configs: List[Dict[str, Any]] = []
    agent_info: Dict[str, Any] = {}

class JsonImportRequestModel(BaseModel):
    """Request to import agent from JSON"""
    json_data: Dict[str, Any]
    instance_name: Optional[str] = None
    custom_system_prompt: Optional[str] = None
    profile_mappings: Optional[Dict[str, str]] = None
    custom_mcp_configs: Optional[Dict[str, Dict[str, Any]]] = None

class JsonImportResponse(BaseModel):
    """Response from JSON import"""
    status: str
    instance_id: Optional[str] = None
    name: Optional[str] = None
    missing_regular_credentials: List[Dict[str, Any]] = []
    missing_custom_configs: List[Dict[str, Any]] = []
    agent_info: Dict[str, Any] = {}

@router.post("/agents/json/analyze", response_model=JsonAnalysisResponse)
async def analyze_json_for_import(
    request: JsonAnalysisRequest,
    user_id: str = Depends(get_current_user_id_from_jwt)
):
    """Analyze imported JSON to determine required credentials and configurations"""
    logger.info(f"Analyzing JSON for import - user: {user_id}")
    
    if not await is_enabled("custom_agents"):
        raise HTTPException(
            status_code=403, 
            detail="Custom agents currently disabled. This feature is not available at the moment."
        )
    
    try:
        from agent.json_import_service import JsonImportService
        import_service = JsonImportService(db)
        
        analysis = await import_service.analyze_json(request.json_data, user_id)
        
        return JsonAnalysisResponse(
            requires_setup=analysis.requires_setup,
            missing_regular_credentials=analysis.missing_regular_credentials,
            missing_custom_configs=analysis.missing_custom_configs,
            agent_info=analysis.agent_info
        )
        
    except Exception as e:
        logger.error(f"Error analyzing JSON: {str(e)}")
        raise HTTPException(status_code=400, detail=f"Failed to analyze JSON: {str(e)}")

@router.post("/agents/json/import", response_model=JsonImportResponse)
async def import_agent_from_json(
    request: JsonImportRequestModel,
    user_id: str = Depends(get_current_user_id_from_jwt)
):
    logger.info(f"Importing agent from JSON - user: {user_id}")
    
    if not await is_enabled("custom_agents"):
        raise HTTPException(
            status_code=403, 
            detail="Custom agents currently disabled. This feature is not available at the moment."
        )
    
    client = await db.client
    from .utils import check_agent_count_limit
    limit_check = await check_agent_count_limit(client, user_id)
    
    if not limit_check['can_create']:
        error_detail = {
            "message": f"Maximum of {limit_check['limit']} agents allowed for your current plan. You have {limit_check['current_count']} agents.",
            "current_count": limit_check['current_count'],
            "limit": limit_check['limit'],
            "tier_name": limit_check['tier_name'],
            "error_code": "AGENT_LIMIT_EXCEEDED"
        }
        logger.warning(f"Agent limit exceeded for account {user_id}: {limit_check['current_count']}/{limit_check['limit']} agents")
        raise HTTPException(status_code=402, detail=error_detail)
    
    try:
        from agent.json_import_service import JsonImportService, JsonImportRequest
        import_service = JsonImportService(db)
        
        import_request = JsonImportRequest(
            json_data=request.json_data,
            account_id=user_id,
            instance_name=request.instance_name,
            custom_system_prompt=request.custom_system_prompt,
            profile_mappings=request.profile_mappings,
            custom_mcp_configs=request.custom_mcp_configs
        )
        
        result = await import_service.import_json(import_request)
        
        return JsonImportResponse(
            status=result.status,
            instance_id=result.instance_id,
            name=result.name,
            missing_regular_credentials=result.missing_regular_credentials,
            missing_custom_configs=result.missing_custom_configs,
            agent_info=result.agent_info
        )
        
    except Exception as e:
        logger.error(f"Error importing agent from JSON: {str(e)}")
        raise HTTPException(status_code=400, detail=f"Failed to import agent: {str(e)}")

@router.post("/agents", response_model=AgentResponse)
async def create_agent(
    agent_data: AgentCreateRequest,
    user_id: str = Depends(get_current_user_id_from_jwt)
):
    logger.info(f"Creating new agent for user: {user_id}")
    if not await is_enabled("custom_agents"):
        raise HTTPException(
            status_code=403, 
            detail="Custom agents currently disabled. This feature is not available at the moment."
        )
    client = await db.client
    
    from .utils import check_agent_count_limit
    limit_check = await check_agent_count_limit(client, user_id)
    
    if not limit_check['can_create']:
        error_detail = {
            "message": f"Maximum of {limit_check['limit']} agents allowed for your current plan. You have {limit_check['current_count']} agents.",
            "current_count": limit_check['current_count'],
            "limit": limit_check['limit'],
            "tier_name": limit_check['tier_name'],
            "error_code": "AGENT_LIMIT_EXCEEDED"
        }
        logger.warning(f"Agent limit exceeded for account {user_id}: {limit_check['current_count']}/{limit_check['limit']} agents")
        raise HTTPException(status_code=402, detail=error_detail)
    
    try:
        if agent_data.is_default:
            await client.table('agents').update({"is_default": False}).eq("account_id", user_id).eq("is_default", True).execute()
        
        insert_data = {
            "account_id": user_id,
            "name": agent_data.name,
            "description": agent_data.description,
            # Deprecated fields still populated if sent by older clients
            "avatar": agent_data.avatar,
            "avatar_color": agent_data.avatar_color,
            # New profile image url field
            "profile_image_url": agent_data.profile_image_url,
            "is_default": agent_data.is_default or False,
            "version_count": 1
        }
        
        new_agent = await client.table('agents').insert(insert_data).execute()
        
        if not new_agent.data:
            raise HTTPException(status_code=500, detail="Failed to create agent")
        
        agent = new_agent.data[0]
        
        try:
            version_service = await _get_version_service()
            from agent.config_helper import get_default_system_prompt_for_suna_agent
            system_prompt = get_default_system_prompt_for_suna_agent()
            
            version = await version_service.create_version(
                agent_id=agent['agent_id'],
                user_id=user_id,
                system_prompt=system_prompt,
                configured_mcps=agent_data.configured_mcps or [],
                custom_mcps=agent_data.custom_mcps or [],
                agentpress_tools=agent_data.agentpress_tools or {},
                version_name="v1",
                change_description="Initial version"
            )
            
            agent['current_version_id'] = version.version_id
            agent['version_count'] = 1

            current_version = AgentVersionResponse(
                version_id=version.version_id,
                agent_id=version.agent_id,
                version_number=version.version_number,
                version_name=version.version_name,
                system_prompt=version.system_prompt,
                model=version.model,
                configured_mcps=version.configured_mcps,
                custom_mcps=version.custom_mcps,
                agentpress_tools=version.agentpress_tools,
                is_active=version.is_active,
                created_at=version.created_at.isoformat(),
                updated_at=version.updated_at.isoformat(),
                created_by=version.created_by
            )
        except Exception as e:
            logger.error(f"Error creating initial version: {str(e)}")
            await client.table('agents').delete().eq('agent_id', agent['agent_id']).execute()
            raise HTTPException(status_code=500, detail="Failed to create initial version")
        
        from utils.cache import Cache
        await Cache.invalidate(f"agent_count_limit:{user_id}")
        
        logger.info(f"Created agent {agent['agent_id']} with v1 for user: {user_id}")
        return AgentResponse(
            agent_id=agent['agent_id'],
            account_id=agent['account_id'],
            name=agent['name'],
            description=agent.get('description'),
            system_prompt=version.system_prompt,
            model=version.model,
            configured_mcps=version.configured_mcps,
            custom_mcps=version.custom_mcps,
            agentpress_tools=version.agentpress_tools,
            is_default=agent.get('is_default', False),
            is_public=agent.get('is_public', False),
            tags=agent.get('tags', []),
            avatar=agent.get('avatar'),
            avatar_color=agent.get('avatar_color'),
            profile_image_url=agent.get('profile_image_url'),
            created_at=agent['created_at'],
            updated_at=agent.get('updated_at', agent['created_at']),
            current_version_id=agent.get('current_version_id'),
            version_count=agent.get('version_count', 1),
            current_version=current_version,
            metadata=agent.get('metadata')
        )
        
    except HTTPException:
        raise
    except Exception as e:
        logger.error(f"Error creating agent for user {user_id}: {str(e)}")
        raise HTTPException(status_code=500, detail=f"Failed to create agent: {str(e)}")

def merge_custom_mcps(existing_mcps: List[Dict[str, Any]], new_mcps: List[Dict[str, Any]]) -> List[Dict[str, Any]]:
    if not new_mcps:
        return existing_mcps
    
    merged_mcps = existing_mcps.copy()
    
    for new_mcp in new_mcps:
        new_mcp_name = new_mcp.get('name')
        existing_index = None
        
        for i, existing_mcp in enumerate(merged_mcps):
            if existing_mcp.get('name') == new_mcp_name:
                existing_index = i
                break
        
        if existing_index is not None:
            merged_mcps[existing_index] = new_mcp
        else:
            merged_mcps.append(new_mcp)
    
    return merged_mcps

@router.put("/agents/{agent_id}", response_model=AgentResponse)
async def update_agent(
    agent_id: str,
    agent_data: AgentUpdateRequest,
    user_id: str = Depends(get_current_user_id_from_jwt)
):
    if not await is_enabled("custom_agents"):
        raise HTTPException(
            status_code=403, 
            detail="Custom agent currently disabled. This feature is not available at the moment."
        )
    logger.info(f"Updating agent {agent_id} for user: {user_id}")
    client = await db.client
    
    try:
        existing_agent = await client.table('agents').select('*').eq("agent_id", agent_id).eq("account_id", user_id).maybe_single().execute()
        
        if not existing_agent.data:
            raise HTTPException(status_code=404, detail="Agent not found")
        
        existing_data = existing_agent.data

        agent_metadata = existing_data.get('metadata', {})
        is_suna_agent = agent_metadata.get('is_suna_default', False)
        restrictions = agent_metadata.get('restrictions', {})
        
        if is_suna_agent:
            logger.warning(f"Update attempt on Suna default agent {agent_id} by user {user_id}")
            
            if (agent_data.name is not None and 
                agent_data.name != existing_data.get('name') and 
                restrictions.get('name_editable') == False):
                logger.error(f"User {user_id} attempted to modify restricted name of Suna agent {agent_id}")
                raise HTTPException(
                    status_code=403, 
                    detail="Suna's name cannot be modified. This restriction is managed centrally."
                )
            
            if (agent_data.description is not None and
                agent_data.description != existing_data.get('description') and 
                restrictions.get('description_editable') == False):
                logger.error(f"User {user_id} attempted to modify restricted description of Suna agent {agent_id}")
                raise HTTPException(
                    status_code=403, 
                    detail="Suna's description cannot be modified."
                )
            
            if (agent_data.system_prompt is not None and 
                restrictions.get('system_prompt_editable') == False):
                logger.error(f"User {user_id} attempted to modify restricted system prompt of Suna agent {agent_id}")
                raise HTTPException(
                    status_code=403, 
                    detail="Suna's system prompt cannot be modified. This is managed centrally to ensure optimal performance."
                )
            
            if (agent_data.agentpress_tools is not None and 
                restrictions.get('tools_editable') == False):
                logger.error(f"User {user_id} attempted to modify restricted tools of Suna agent {agent_id}")
                raise HTTPException(
                    status_code=403, 
                    detail="Suna's default tools cannot be modified. These tools are optimized for Suna's capabilities."
                )
            
            if ((agent_data.configured_mcps is not None or agent_data.custom_mcps is not None) and 
                restrictions.get('mcps_editable') == False):
                logger.error(f"User {user_id} attempted to modify restricted MCPs of Suna agent {agent_id}")
                raise HTTPException(
                    status_code=403, 
                    detail="Suna's integrations cannot be modified."
                )
            
            logger.info(f"Suna agent update validation passed for agent {agent_id} by user {user_id}")

        current_version_data = None
        if existing_data.get('current_version_id'):
            try:
                version_service = await _get_version_service()
                current_version_obj = await version_service.get_version(
                    agent_id=agent_id,
                    version_id=existing_data['current_version_id'],
                    user_id=user_id
                )
                current_version_data = current_version_obj.to_dict()
            except Exception as e:
                logger.warning(f"Failed to get current version data for agent {agent_id}: {e}")
        
        if current_version_data is None:
            logger.info(f"Agent {agent_id} has no version data, creating initial version")
            try:
                initial_version_data = {
                    "agent_id": agent_id,
                    "version_number": 1,
                    "version_name": "v1",
                    "system_prompt": existing_data.get('system_prompt', ''),
                    "configured_mcps": existing_data.get('configured_mcps', []),
                    "custom_mcps": existing_data.get('custom_mcps', []),
                    "agentpress_tools": existing_data.get('agentpress_tools', {}),
                    "is_active": True,
                    "created_by": user_id
                }
                
                initial_config = build_unified_config(
                    system_prompt=initial_version_data["system_prompt"],
                    agentpress_tools=initial_version_data["agentpress_tools"],
                    configured_mcps=initial_version_data["configured_mcps"],
                    custom_mcps=initial_version_data["custom_mcps"],
                    avatar=None,
                    avatar_color=None
                )
                initial_version_data["config"] = initial_config
                
                version_result = await client.table('agent_versions').insert(initial_version_data).execute()
                
                if version_result.data:
                    version_id = version_result.data[0]['version_id']
                    
                    await client.table('agents').update({
                        'current_version_id': version_id,
                        'version_count': 1
                    }).eq('agent_id', agent_id).execute()
                    current_version_data = initial_version_data
                    logger.info(f"Created initial version for agent {agent_id}")
                else:
                    current_version_data = {
                        'system_prompt': existing_data.get('system_prompt', ''),
                        'configured_mcps': existing_data.get('configured_mcps', []),
                        'custom_mcps': existing_data.get('custom_mcps', []),
                        'agentpress_tools': existing_data.get('agentpress_tools', {})
                    }
            except Exception as e:
                logger.warning(f"Failed to create initial version for agent {agent_id}: {e}")
                current_version_data = {
                    'system_prompt': existing_data.get('system_prompt', ''),
                    'configured_mcps': existing_data.get('configured_mcps', []),
                    'custom_mcps': existing_data.get('custom_mcps', []),
                    'agentpress_tools': existing_data.get('agentpress_tools', {})
                }
        
        needs_new_version = False
        version_changes = {}
        
        def values_different(new_val, old_val):
            if new_val is None:
                return False
            import json
            try:
                new_json = json.dumps(new_val, sort_keys=True) if new_val is not None else None
                old_json = json.dumps(old_val, sort_keys=True) if old_val is not None else None
                return new_json != old_json
            except (TypeError, ValueError):
                return new_val != old_val
        
        if values_different(agent_data.system_prompt, current_version_data.get('system_prompt')):
            needs_new_version = True
            version_changes['system_prompt'] = agent_data.system_prompt
        
        if values_different(agent_data.configured_mcps, current_version_data.get('configured_mcps', [])):
            needs_new_version = True
            version_changes['configured_mcps'] = agent_data.configured_mcps
            
        if values_different(agent_data.custom_mcps, current_version_data.get('custom_mcps', [])):
            needs_new_version = True
            if agent_data.custom_mcps is not None:
                merged_custom_mcps = merge_custom_mcps(
                    current_version_data.get('custom_mcps', []),
                    agent_data.custom_mcps
                )
                version_changes['custom_mcps'] = merged_custom_mcps
            else:
                version_changes['custom_mcps'] = current_version_data.get('custom_mcps', [])
            
        if values_different(agent_data.agentpress_tools, current_version_data.get('agentpress_tools', {})):
            needs_new_version = True
            version_changes['agentpress_tools'] = agent_data.agentpress_tools
        
        update_data = {}
        if agent_data.name is not None:
            update_data["name"] = agent_data.name
        if agent_data.description is not None:
            update_data["description"] = agent_data.description
        if agent_data.is_default is not None:
            update_data["is_default"] = agent_data.is_default
            if agent_data.is_default:
                await client.table('agents').update({"is_default": False}).eq("account_id", user_id).eq("is_default", True).neq("agent_id", agent_id).execute()
        if agent_data.avatar is not None:
            update_data["avatar"] = agent_data.avatar
        if agent_data.avatar_color is not None:
            update_data["avatar_color"] = agent_data.avatar_color
        if agent_data.profile_image_url is not None:
            update_data["profile_image_url"] = agent_data.profile_image_url
        
        current_system_prompt = agent_data.system_prompt if agent_data.system_prompt is not None else current_version_data.get('system_prompt', '')
        current_configured_mcps = agent_data.configured_mcps if agent_data.configured_mcps is not None else current_version_data.get('configured_mcps', [])
        
        if agent_data.custom_mcps is not None:
            current_custom_mcps = merge_custom_mcps(
                current_version_data.get('custom_mcps', []),
                agent_data.custom_mcps
            )
        else:
            current_custom_mcps = current_version_data.get('custom_mcps', [])
            
        current_agentpress_tools = agent_data.agentpress_tools if agent_data.agentpress_tools is not None else current_version_data.get('agentpress_tools', {})
        current_avatar = agent_data.avatar if agent_data.avatar is not None else existing_data.get('avatar')
        current_avatar_color = agent_data.avatar_color if agent_data.avatar_color is not None else existing_data.get('avatar_color')
        new_version_id = None
        if needs_new_version:
            try:
                version_service = await _get_version_service()

                new_version = await version_service.create_version(
                    agent_id=agent_id,
                    user_id=user_id,
                    system_prompt=current_system_prompt,
                    configured_mcps=current_configured_mcps,
                    custom_mcps=current_custom_mcps,
                    agentpress_tools=current_agentpress_tools,
                    change_description="Configuration updated"
                )
                
                new_version_id = new_version.version_id
                update_data['current_version_id'] = new_version_id
                update_data['version_count'] = new_version.version_number
                
                logger.info(f"Created new version {new_version.version_name} for agent {agent_id}")
                
            except HTTPException:
                raise
            except Exception as e:
                logger.error(f"Error creating new version for agent {agent_id}: {str(e)}")
                raise HTTPException(status_code=500, detail=f"Failed to create new agent version: {str(e)}")
        
        if update_data:
            try:
                update_result = await client.table('agents').update(update_data).eq("agent_id", agent_id).eq("account_id", user_id).execute()
                
                if not update_result.data:
                    raise HTTPException(status_code=500, detail="Failed to update agent - no rows affected")
            except Exception as e:
                logger.error(f"Error updating agent {agent_id}: {str(e)}")
                raise HTTPException(status_code=500, detail=f"Failed to update agent: {str(e)}")
        
        updated_agent = await client.table('agents').select('*').eq("agent_id", agent_id).eq("account_id", user_id).maybe_single().execute()
        
        if not updated_agent.data:
            raise HTTPException(status_code=500, detail="Failed to fetch updated agent")
        
        agent = updated_agent.data
        
        current_version = None
        if agent.get('current_version_id'):
            try:
                version_service = await _get_version_service()
                current_version_obj = await version_service.get_version(
                    agent_id=agent_id,
                    version_id=agent['current_version_id'],
                    user_id=user_id
                )
                current_version_data = current_version_obj.to_dict()
                version_data = current_version_data
                
                current_version = AgentVersionResponse(
                    version_id=current_version_data['version_id'],
                    agent_id=current_version_data['agent_id'],
                    version_number=current_version_data['version_number'],
                    version_name=current_version_data['version_name'],
                    system_prompt=current_version_data['system_prompt'],
                    model=current_version_data.get('model'),
                    configured_mcps=current_version_data.get('configured_mcps', []),
                    custom_mcps=current_version_data.get('custom_mcps', []),
                    agentpress_tools=current_version_data.get('agentpress_tools', {}),
                    is_active=current_version_data.get('is_active', True),
                    created_at=current_version_data['created_at'],
                    updated_at=current_version_data.get('updated_at', current_version_data['created_at']),
                    created_by=current_version_data.get('created_by')
                )
                
                logger.info(f"Using agent {agent['name']} version {current_version_data.get('version_name', 'v1')}")
            except Exception as e:
                logger.warning(f"Failed to get version data for updated agent {agent_id}: {e}")
        
        version_data = None
        if current_version:
            version_data = {
                'version_id': current_version.version_id,
                'agent_id': current_version.agent_id,
                'version_number': current_version.version_number,
                'version_name': current_version.version_name,
                'system_prompt': current_version.system_prompt,
                'model': current_version.model,
                'configured_mcps': current_version.configured_mcps,
                'custom_mcps': current_version.custom_mcps,
                'agentpress_tools': current_version.agentpress_tools,
                'is_active': current_version.is_active,
            }
        
        from agent.config_helper import extract_agent_config
        agent_config = extract_agent_config(agent, version_data)
        
        system_prompt = agent_config['system_prompt']
        configured_mcps = agent_config['configured_mcps']
        custom_mcps = agent_config['custom_mcps']
        agentpress_tools = agent_config['agentpress_tools']
        
        return AgentResponse(
            agent_id=agent['agent_id'],
            account_id=agent['account_id'],
            name=agent['name'],
            description=agent.get('description'),
            system_prompt=system_prompt,
            configured_mcps=configured_mcps,
            custom_mcps=custom_mcps,
            agentpress_tools=agentpress_tools,
            is_default=agent.get('is_default', False),
            is_public=agent.get('is_public', False),
            tags=agent.get('tags', []),
            avatar=agent_config.get('avatar'),
            avatar_color=agent_config.get('avatar_color'),
            profile_image_url=agent_config.get('profile_image_url'),
            created_at=agent['created_at'],
            updated_at=agent.get('updated_at', agent['created_at']),
            current_version_id=agent.get('current_version_id'),
            version_count=agent.get('version_count', 1),
            current_version=current_version,
            metadata=agent.get('metadata')
        )
        
    except HTTPException:
        raise
    except Exception as e:
        logger.error(f"Error updating agent {agent_id} for user {user_id}: {str(e)}")
        raise HTTPException(status_code=500, detail=f"Failed to update agent: {str(e)}")

@router.delete("/agents/{agent_id}")
async def delete_agent(agent_id: str, user_id: str = Depends(get_current_user_id_from_jwt)):
    if not await is_enabled("custom_agents"):
        raise HTTPException(
            status_code=403, 
            detail="Custom agent currently disabled. This feature is not available at the moment."
        )
    logger.info(f"Deleting agent: {agent_id}")
    client = await db.client
    
    try:
        agent_result = await client.table('agents').select('*').eq('agent_id', agent_id).execute()
        if not agent_result.data:
            raise HTTPException(status_code=404, detail="Agent not found")
        
        agent = agent_result.data[0]
        if agent['account_id'] != user_id:
            raise HTTPException(status_code=403, detail="Access denied")
        
        if agent['is_default']:
            raise HTTPException(status_code=400, detail="Cannot delete default agent")
        
        if agent.get('metadata', {}).get('is_suna_default', False):
            raise HTTPException(status_code=400, detail="Cannot delete Suna default agent")
        
        delete_result = await client.table('agents').delete().eq('agent_id', agent_id).execute()
        
        if not delete_result.data:
            logger.warning(f"No agent was deleted for agent_id: {agent_id}, user_id: {user_id}")
            raise HTTPException(status_code=403, detail="Unable to delete agent - permission denied or agent not found")
        
        try:
            from utils.cache import Cache
            await Cache.invalidate(f"agent_count_limit:{user_id}")
        except Exception as cache_error:
            logger.warning(f"Cache invalidation failed for user {user_id}: {str(cache_error)}")
        
        logger.info(f"Successfully deleted agent: {agent_id}")
        return {"message": "Agent deleted successfully"}
        
    except HTTPException:
        raise
    except Exception as e:
        logger.error(f"Error deleting agent {agent_id}: {str(e)}")
        raise HTTPException(status_code=500, detail="Internal server error")

@router.get("/agents/{agent_id}/builder-chat-history")
async def get_agent_builder_chat_history(
    agent_id: str,
    user_id: str = Depends(get_current_user_id_from_jwt)
):
    if not await is_enabled("custom_agents"):
        raise HTTPException(
            status_code=403, 
            detail="Custom agents currently disabled. This feature is not available at the moment."
        )
    
    logger.info(f"Fetching agent builder chat history for agent: {agent_id}")
    client = await db.client
    
    try:
        agent_result = await client.table('agents').select('*').eq('agent_id', agent_id).eq('account_id', user_id).execute()
        if not agent_result.data:
            raise HTTPException(status_code=404, detail="Agent not found or access denied")
        
        threads_result = await client.table('threads').select('thread_id, created_at, metadata').eq('account_id', user_id).order('created_at', desc=True).execute()
        
        agent_builder_threads = []
        for thread in threads_result.data:
            metadata = thread.get('metadata', {})
            if (metadata.get('is_agent_builder') and 
                metadata.get('target_agent_id') == agent_id):
                agent_builder_threads.append({
                    'thread_id': thread['thread_id'],
                    'created_at': thread['created_at']
                })
        
        if not agent_builder_threads:
            logger.info(f"No agent builder threads found for agent {agent_id}")
            return {"messages": [], "thread_id": None}
        
        latest_thread_id = agent_builder_threads[0]['thread_id']
        logger.info(f"Found {len(agent_builder_threads)} agent builder threads, using latest: {latest_thread_id}")
        messages_result = await client.table('messages').select('*').eq('thread_id', latest_thread_id).neq('type', 'status').neq('type', 'summary').order('created_at', desc=False).execute()
        
        logger.info(f"Found {len(messages_result.data)} messages for agent builder chat history")
        return {
            "messages": messages_result.data,
            "thread_id": latest_thread_id
        }
        
    except HTTPException:
        raise
    except Exception as e:
        logger.error(f"Error fetching agent builder chat history for agent {agent_id}: {str(e)}")
        raise HTTPException(status_code=500, detail=f"Failed to fetch chat history: {str(e)}")

@router.get("/agents/{agent_id}/pipedream-tools/{profile_id}")
async def get_pipedream_tools_for_agent(
    agent_id: str,
    profile_id: str,
    user_id: str = Depends(get_current_user_id_from_jwt),
    version: Optional[str] = Query(None, description="Version ID to get tools from specific version")
):
    logger.info(f"Getting tools for agent {agent_id}, profile {profile_id}, user {user_id}, version {version}")

    try:
        from pipedream import profile_service, mcp_service
        from uuid import UUID

        profile = await profile_service.get_profile(UUID(user_id), UUID(profile_id))
        
        if not profile:
            logger.error(f"Profile {profile_id} not found for user {user_id}")
            try:
                all_profiles = await profile_service.get_profiles(UUID(user_id))
                pipedream_profiles = [p for p in all_profiles if 'pipedream' in p.mcp_qualified_name]
                logger.info(f"User {user_id} has {len(pipedream_profiles)} pipedream profiles: {[p.profile_id for p in pipedream_profiles]}")
            except Exception as debug_e:
                logger.warning(f"Could not check user's profiles: {str(debug_e)}")
            
            raise HTTPException(status_code=404, detail=f"Profile {profile_id} not found or access denied")
        
        if not profile.is_connected:
            raise HTTPException(status_code=400, detail="Profile is not connected")

        enabled_tools = []
        try:
            client = await db.client
            agent_row = await client.table('agents')\
                .select('current_version_id')\
                .eq('agent_id', agent_id)\
                .eq('account_id', user_id)\
                .maybe_single()\
                .execute()
            
            if agent_row.data and agent_row.data.get('current_version_id'):
                if version:
                    version_result = await client.table('agent_versions')\
                        .select('config')\
                        .eq('version_id', version)\
                        .maybe_single()\
                        .execute()
                else:
                    version_result = await client.table('agent_versions')\
                        .select('config')\
                        .eq('version_id', agent_row.data['current_version_id'])\
                        .maybe_single()\
                        .execute()
                
                if version_result.data and version_result.data.get('config'):
                    agent_config = version_result.data['config']
                    tools = agent_config.get('tools', {})
                    custom_mcps = tools.get('custom_mcp', []) or []
                    
                    for mcp in custom_mcps:
                        mcp_profile_id = mcp.get('config', {}).get('profile_id')
                        if mcp_profile_id == profile_id:
                            enabled_tools = mcp.get('enabledTools', mcp.get('enabled_tools', []))
                            logger.info(f"Found enabled tools for profile {profile_id}: {enabled_tools}")
                            break
                    
                    if not enabled_tools:
                        logger.info(f"No enabled tools found for profile {profile_id} in agent {agent_id}")
            
        except Exception as e:
            logger.error(f"Error retrieving enabled tools for profile {profile_id}: {str(e)}")
        
        logger.info(f"Using {len(enabled_tools)} enabled tools for profile {profile_id}: {enabled_tools}")
        
        try:
            from pipedream.mcp_service import ExternalUserId, AppSlug
            external_user_id = ExternalUserId(profile.external_user_id)
            app_slug_obj = AppSlug(profile.app_slug)
            
            logger.info(f"Discovering servers for user {external_user_id.value} and app {app_slug_obj.value}")
            servers = await mcp_service.discover_servers_for_user(external_user_id, app_slug_obj)
            logger.info(f"Found {len(servers)} servers: {[s.app_slug for s in servers]}")
            
            server = servers[0] if servers else None
            logger.info(f"Selected server: {server.app_slug if server else 'None'} with {len(server.available_tools) if server else 0} tools")
            
            if not server:
                return {
                    'profile_id': profile_id,
                    'app_name': profile.app_name,
                    'profile_name': profile.profile_name,
                    'tools': [],
                    'has_mcp_config': len(enabled_tools) > 0
                }
            
            available_tools = server.available_tools
            
            formatted_tools = []
            def tools_match(api_tool_name, stored_tool_name):
                api_normalized = api_tool_name.lower().replace('-', '_')
                stored_normalized = stored_tool_name.lower().replace('-', '_')
                return api_normalized == stored_normalized
            
            for tool in available_tools:
                is_enabled = any(tools_match(tool.name, stored_tool) for stored_tool in enabled_tools)
                formatted_tools.append({
                    'name': tool.name,
                    'description': tool.description or f"Tool from {profile.app_name}",
                    'enabled': is_enabled
                })
            
            return {
                'profile_id': profile_id,
                'app_name': profile.app_name,
                'profile_name': profile.profile_name,
                'tools': formatted_tools,
                'has_mcp_config': len(enabled_tools) > 0
            }
            
        except Exception as e:
            logger.error(f"Error discovering tools: {e}", exc_info=True)
            return {
                'profile_id': profile_id,
                'app_name': getattr(profile, 'app_name', 'Unknown'),
                'profile_name': getattr(profile, 'profile_name', 'Unknown'),
                'tools': [],
                'has_mcp_config': len(enabled_tools) > 0,
                'error': str(e)
            }
        
    except HTTPException:
        raise
    except Exception as e:
        logger.error(f"Error getting Pipedream tools for agent {agent_id}: {e}")
        raise HTTPException(status_code=500, detail="Internal server error")


@router.put("/agents/{agent_id}/pipedream-tools/{profile_id}")
async def update_pipedream_tools_for_agent(
    agent_id: str,
    profile_id: str,
    request: dict,
    user_id: str = Depends(get_current_user_id_from_jwt)
):
    try:
        client = await db.client
        agent_row = await client.table('agents')\
            .select('current_version_id')\
            .eq('agent_id', agent_id)\
            .eq('account_id', user_id)\
            .maybe_single()\
            .execute()
        if not agent_row.data:
            raise HTTPException(status_code=404, detail="Agent not found")

        agent_config = {}
        if agent_row.data.get('current_version_id'):
            version_result = await client.table('agent_versions')\
                .select('config')\
                .eq('version_id', agent_row.data['current_version_id'])\
                .maybe_single()\
                .execute()
            if version_result.data and version_result.data.get('config'):
                agent_config = version_result.data['config']

        tools = agent_config.get('tools', {})
        custom_mcps = tools.get('custom_mcp', []) or []

        if any(mcp.get('config', {}).get('profile_id') == profile_id for mcp in custom_mcps):
            raise HTTPException(status_code=400, detail="This profile is already added to this agent")

        enabled_tools = request.get('enabled_tools', [])
        
        updated = False
        for mcp in custom_mcps:
            mcp_profile_id = mcp.get('config', {}).get('profile_id')
            if mcp_profile_id == profile_id:
                mcp['enabledTools'] = enabled_tools
                mcp['enabled_tools'] = enabled_tools
                updated = True
                logger.info(f"Updated enabled tools for profile {profile_id}: {enabled_tools}")
                break
        
        if not updated:
            logger.warning(f"Profile {profile_id} not found in agent {agent_id} custom_mcps configuration")
            
        if updated:
            agent_config['tools']['custom_mcp'] = custom_mcps
            
            await client.table('agent_versions')\
                .update({'config': agent_config})\
                .eq('version_id', agent_row.data['current_version_id'])\
                .execute()
            
            logger.info(f"Successfully updated agent configuration for {agent_id}")
        
        result = {
            'success': updated,
            'enabled_tools': enabled_tools,
            'total_tools': len(enabled_tools),
            'profile_id': profile_id
        }
        logger.info(f"Successfully updated Pipedream tools for agent {agent_id}, profile {profile_id}")
        return result
        
    except ValueError as e:
        logger.error(f"Validation error updating Pipedream tools: {e}")
        raise HTTPException(status_code=404, detail=str(e))
    except Exception as e:
        logger.error(f"Error updating Pipedream tools for agent {agent_id}: {e}")
        raise HTTPException(status_code=500, detail="Internal server error")


@router.get("/agents/{agent_id}/custom-mcp-tools")
async def get_custom_mcp_tools_for_agent(
    agent_id: str,
    request: Request,
    user_id: str = Depends(get_current_user_id_from_jwt)
):
    logger.info(f"Getting custom MCP tools for agent {agent_id}, user {user_id}")
    try:
        client = await db.client
        agent_result = await client.table('agents').select('current_version_id').eq('agent_id', agent_id).eq('account_id', user_id).execute()
        if not agent_result.data:
            raise HTTPException(status_code=404, detail="Agent not found")
        
        agent = agent_result.data[0]
 
        agent_config = {}
        if agent.get('current_version_id'):
            version_result = await client.table('agent_versions')\
                .select('config')\
                .eq('version_id', agent['current_version_id'])\
                .maybe_single()\
                .execute()
            if version_result.data and version_result.data.get('config'):
                agent_config = version_result.data['config']
        
        tools = agent_config.get('tools', {})
        custom_mcps = tools.get('custom_mcp', [])
        
        mcp_url = request.headers.get('X-MCP-URL')
        mcp_type = request.headers.get('X-MCP-Type', 'sse')
        
        if not mcp_url:
            raise HTTPException(status_code=400, detail="X-MCP-URL header is required")
        
        mcp_config = {
            'url': mcp_url,
            'type': mcp_type
        }
        
        if 'X-MCP-Headers' in request.headers:
            import json
            try:
                mcp_config['headers'] = json.loads(request.headers['X-MCP-Headers'])
            except json.JSONDecodeError:
                logger.warning("Failed to parse X-MCP-Headers as JSON")
        
        from mcp_module import mcp_service
        discovery_result = await mcp_service.discover_custom_tools(mcp_type, mcp_config)
        
        existing_mcp = None
        for mcp in custom_mcps:
            if (mcp.get('type') == mcp_type and 
                mcp.get('config', {}).get('url') == mcp_url):
                existing_mcp = mcp
                break
        
        tools = []
        enabled_tools = existing_mcp.get('enabledTools', []) if existing_mcp else []
        
        for tool in discovery_result.tools:
            tools.append({
                'name': tool['name'],
                'description': tool.get('description', f'Tool from {mcp_type.upper()} MCP server'),
                'enabled': tool['name'] in enabled_tools
            })
        
        return {
            'tools': tools,
            'has_mcp_config': existing_mcp is not None,
            'server_type': mcp_type,
            'server_url': mcp_url
        }
        
    except HTTPException:
        raise
    except Exception as e:
        logger.error(f"Error getting custom MCP tools for agent {agent_id}: {e}")
        raise HTTPException(status_code=500, detail="Internal server error")


@router.post("/agents/{agent_id}/custom-mcp-tools")
async def update_custom_mcp_tools_for_agent(
    agent_id: str,
    request: dict,
    user_id: str = Depends(get_current_user_id_from_jwt)
):
    logger.info(f"Updating custom MCP tools for agent {agent_id}, user {user_id}")
    
    try:
        client = await db.client
        
        agent_result = await client.table('agents').select('current_version_id').eq('agent_id', agent_id).eq('account_id', user_id).execute()
        if not agent_result.data:
            raise HTTPException(status_code=404, detail="Agent not found")
        
        agent = agent_result.data[0]
        
        agent_config = {}
        if agent.get('current_version_id'):
            version_result = await client.table('agent_versions')\
                .select('config')\
                .eq('version_id', agent['current_version_id'])\
                .maybe_single()\
                .execute()
            if version_result.data and version_result.data.get('config'):
                agent_config = version_result.data['config']
        
        tools = agent_config.get('tools', {})
        custom_mcps = tools.get('custom_mcp', [])
        
        mcp_url = request.get('url')
        mcp_type = request.get('type', 'sse')
        enabled_tools = request.get('enabled_tools', [])
        
        if not mcp_url:
            raise HTTPException(status_code=400, detail="MCP URL is required")
        
        updated = False
        for i, mcp in enumerate(custom_mcps):
            if mcp_type == 'composio':
                # For Composio, match by profile_id
                if (mcp.get('type') == 'composio' and 
                    mcp.get('config', {}).get('profile_id') == mcp_url):
                    custom_mcps[i]['enabledTools'] = enabled_tools
                    updated = True
                    break
            else:
                if (mcp.get('customType') == mcp_type and 
                    mcp.get('config', {}).get('url') == mcp_url):
                    custom_mcps[i]['enabledTools'] = enabled_tools
                    updated = True
                    break
        
        if not updated:
            if mcp_type == 'composio':
                try:
                    from composio_integration.composio_profile_service import ComposioProfileService
                    from services.supabase import DBConnection
                    profile_service = ComposioProfileService(DBConnection())
 
                    profile_id = mcp_url
                    mcp_config = await profile_service.get_mcp_config_for_agent(profile_id)
                    mcp_config['enabledTools'] = enabled_tools
                    custom_mcps.append(mcp_config)
                except Exception as e:
                    logger.error(f"Failed to get Composio profile config: {e}")
                    raise HTTPException(status_code=400, detail=f"Failed to get Composio profile: {str(e)}")
            else:
                new_mcp_config = {
                    "name": f"Custom MCP ({mcp_type.upper()})",
                    "customType": mcp_type,
                    "type": mcp_type,
                    "config": {
                        "url": mcp_url
                    },
                    "enabledTools": enabled_tools
                }
                custom_mcps.append(new_mcp_config)
        
        tools['custom_mcp'] = custom_mcps
        agent_config['tools'] = tools
        
        from agent.versioning.version_service import get_version_service
        try:
            version_service = await get_version_service() 
            new_version = await version_service.create_version(
                agent_id=agent_id,
                user_id=user_id,
                system_prompt=agent_config.get('system_prompt', ''),
                configured_mcps=agent_config.get('tools', {}).get('mcp', []),
                custom_mcps=custom_mcps,
                agentpress_tools=agent_config.get('tools', {}).get('agentpress', {}),
                change_description=f"Updated custom MCP tools for {mcp_type}"
            )
            logger.info(f"Created version {new_version.version_id} for custom MCP tools update on agent {agent_id}")
        except Exception as e:
            logger.error(f"Failed to create version for custom MCP tools update: {e}")
            raise HTTPException(status_code=500, detail="Failed to save changes")
        
        return {
            'success': True,
            'enabled_tools': enabled_tools,
            'total_tools': len(enabled_tools)
        }
        
    except HTTPException:
        raise
    except Exception as e:
        logger.error(f"Error updating custom MCP tools for agent {agent_id}: {e}")
        raise HTTPException(status_code=500, detail="Internal server error")

@router.get("/agents/{agent_id}/tools")
async def get_agent_tools(
    agent_id: str,
    user_id: str = Depends(get_current_user_id_from_jwt)
):
    if not await is_enabled("custom_agents"):
        raise HTTPException(status_code=403, detail="Custom agents currently disabled")
        
    logger.info(f"Fetching enabled tools for agent: {agent_id} by user: {user_id}")
    client = await db.client

    agent_result = await client.table('agents').select('*').eq('agent_id', agent_id).execute()
    if not agent_result.data:
        raise HTTPException(status_code=404, detail="Agent not found")
    agent = agent_result.data[0]
    if agent['account_id'] != user_id and not agent.get('is_public', False):
        raise HTTPException(status_code=403, detail="Access denied")


    version_data = None
    if agent.get('current_version_id'):
        try:
            version_service = await _get_version_service()

            version_obj = await version_service.get_version(
                agent_id=agent_id,
                version_id=agent['current_version_id'],
                user_id=user_id
            )
            version_data = version_obj.to_dict()
        except Exception as e:
            logger.warning(f"Failed to fetch version data for tools endpoint: {e}")
    
    from agent.config_helper import extract_agent_config
    agent_config = extract_agent_config(agent, version_data)
    
    agentpress_tools_config = agent_config['agentpress_tools']
    configured_mcps = agent_config['configured_mcps'] 
    custom_mcps = agent_config['custom_mcps']

    agentpress_tools = []
    for name, enabled in agentpress_tools_config.items():
        is_enabled_tool = bool(enabled.get('enabled', False)) if isinstance(enabled, dict) else bool(enabled)
        agentpress_tools.append({"name": name, "enabled": is_enabled_tool})


    mcp_tools = []
    for mcp in configured_mcps + custom_mcps:
        server = mcp.get('name')
        enabled_tools = mcp.get('enabledTools') or mcp.get('enabled_tools') or []
        for tool_name in enabled_tools:
            mcp_tools.append({"name": tool_name, "server": server, "enabled": True})
    return {"agentpress_tools": agentpress_tools, "mcp_tools": mcp_tools}



@router.get("/threads")
async def get_user_threads(
    user_id: str = Depends(get_current_user_id_from_jwt),
    page: Optional[int] = Query(1, ge=1, description="Page number (1-based)"),
    limit: Optional[int] = Query(1000, ge=1, le=1000, description="Number of items per page (max 1000)")
):
    """Get all threads for the current user with associated project data."""
    logger.info(f"Fetching threads with project data for user: {user_id} (page={page}, limit={limit})")
    client = await db.client
    try:
        offset = (page - 1) * limit
        
        # First, get threads for the user
        threads_result = await client.table('threads').select('*').eq('account_id', user_id).order('created_at', desc=True).execute()
        
        if not threads_result.data:
            logger.info(f"No threads found for user: {user_id}")
            return {
                "threads": [],
                "pagination": {
                    "page": page,
                    "limit": limit,
                    "total": 0,
                    "pages": 0
                }
            }
        
        total_count = len(threads_result.data)
        
        # Apply pagination to threads
        paginated_threads = threads_result.data[offset:offset + limit]
        
        # Extract unique project IDs from threads that have them
        project_ids = [
            thread['project_id'] for thread in paginated_threads 
            if thread.get('project_id')
        ]
        unique_project_ids = list(set(project_ids)) if project_ids else []
        
        # Fetch projects if we have project IDs
        projects_by_id = {}
        if unique_project_ids:
            projects_result = await client.table('projects').select('*').in_('project_id', unique_project_ids).execute()
            
            if projects_result.data:
                logger.info(f"[API] Raw projects from DB: {len(projects_result.data)}")
                # Create a lookup map of projects by ID
                projects_by_id = {
                    project['project_id']: project 
                    for project in projects_result.data
                }
        
        # Map threads with their associated projects
        mapped_threads = []
        for thread in paginated_threads:
            project_data = None
            if thread.get('project_id') and thread['project_id'] in projects_by_id:
                project = projects_by_id[thread['project_id']]
                project_data = {
                    "project_id": project['project_id'],
                    "name": project.get('name', ''),
                    "description": project.get('description', ''),
                    "account_id": project['account_id'],
                    "sandbox": project.get('sandbox', {}),
                    "is_public": project.get('is_public', False),
                    "created_at": project['created_at'],
                    "updated_at": project['updated_at']
                }
            
            mapped_thread = {
                "thread_id": thread['thread_id'],
                "account_id": thread['account_id'],
                "project_id": thread.get('project_id'),
                "metadata": thread.get('metadata', {}),
                "is_public": thread.get('is_public', False),
                "created_at": thread['created_at'],
                "updated_at": thread['updated_at'],
                "project": project_data
            }
            mapped_threads.append(mapped_thread)
        
        total_pages = (total_count + limit - 1) // limit if total_count else 0
        
        logger.info(f"[API] Mapped threads for frontend: {len(mapped_threads)} threads, {len(projects_by_id)} unique projects")
        
        return {
            "threads": mapped_threads,
            "pagination": {
                "page": page,
                "limit": limit,
                "total": total_count,
                "pages": total_pages
            }
        }
        
    except Exception as e:
        logger.error(f"Error fetching threads for user {user_id}: {str(e)}")
        raise HTTPException(status_code=500, detail=f"Failed to fetch threads: {str(e)}")


@router.get("/threads/{thread_id}")
async def get_thread(
    thread_id: str,
    user_id: str = Depends(get_current_user_id_from_jwt)
):
    """Get a specific thread by ID with complete related data."""
    logger.info(f"Fetching thread: {thread_id}")
    client = await db.client
    
    try:
        await verify_thread_access(client, thread_id, user_id)
        
        # Get the thread data
        thread_result = await client.table('threads').select('*').eq('thread_id', thread_id).execute()
        
        if not thread_result.data:
            raise HTTPException(status_code=404, detail="Thread not found")
        
        thread = thread_result.data[0]
        
        # Get associated project if thread has a project_id
        project_data = None
        if thread.get('project_id'):
            project_result = await client.table('projects').select('*').eq('project_id', thread['project_id']).execute()
            
            if project_result.data:
                project = project_result.data[0]
                logger.info(f"[API] Raw project from DB for thread {thread_id}")
                project_data = {
                    "project_id": project['project_id'],
                    "name": project.get('name', ''),
                    "description": project.get('description', ''),
                    "account_id": project['account_id'],
                    "sandbox": project.get('sandbox', {}),
                    "is_public": project.get('is_public', False),
                    "created_at": project['created_at'],
                    "updated_at": project['updated_at']
                }
        
        # Get message count for the thread
        message_count_result = await client.table('messages').select('message_id', count='exact').eq('thread_id', thread_id).execute()
        message_count = message_count_result.count if message_count_result.count is not None else 0
        
        # Get recent agent runs for the thread
        agent_runs_result = await client.table('agent_runs').select('*').eq('thread_id', thread_id).order('created_at', desc=True).execute()
        agent_runs_data = []
        if agent_runs_result.data:
            agent_runs_data = [{
                "id": run['id'],
                "status": run.get('status', ''),
                "started_at": run.get('started_at'),
                "completed_at": run.get('completed_at'),
                "error": run.get('error'),
                "agent_id": run.get('agent_id'),
                "agent_version_id": run.get('agent_version_id'),
                "created_at": run['created_at']
            } for run in agent_runs_result.data]
        
        # Map thread data for frontend (matching actual DB structure)
        mapped_thread = {
            "thread_id": thread['thread_id'],
            "account_id": thread['account_id'],
            "project_id": thread.get('project_id'),
            "metadata": thread.get('metadata', {}),
            "is_public": thread.get('is_public', False),
            "created_at": thread['created_at'],
            "updated_at": thread['updated_at'],
            "project": project_data,
            "message_count": message_count,
            "recent_agent_runs": agent_runs_data
        }
        
        logger.info(f"[API] Mapped thread for frontend: {thread_id} with {message_count} messages and {len(agent_runs_data)} recent runs")
        return mapped_thread
        
    except HTTPException:
        raise
    except Exception as e:
        logger.error(f"Error fetching thread {thread_id}: {str(e)}")
        raise HTTPException(status_code=500, detail=f"Failed to fetch thread: {str(e)}")


@router.post("/threads", response_model=CreateThreadResponse)
async def create_thread(
    name: Optional[str] = Form(None),
    user_id: str = Depends(get_current_user_id_from_jwt)
):
    """
    Create a new thread without starting an agent run.

    [WARNING] Keep in sync with initiate endpoint.
    """
    if not name:
        name = "New Project"
    logger.info(f"Creating new thread with name: {name}")
    client = await db.client
    account_id = user_id  # In Basejump, personal account_id is the same as user_id
    
    try:
        # 1. Create Project
        project_name = name or "New Project"
        project = await client.table('projects').insert({
            "project_id": str(uuid.uuid4()), 
            "account_id": account_id, 
            "name": project_name,
            "created_at": datetime.now(timezone.utc).isoformat()
        }).execute()
        project_id = project.data[0]['project_id']
        logger.info(f"Created new project: {project_id}")

        # 2. Create Sandbox
        sandbox_id = None
        try:
            sandbox_pass = str(uuid.uuid4())
            sandbox = await create_sandbox(sandbox_pass, project_id)
            sandbox_id = sandbox.id
            logger.info(f"Created new sandbox {sandbox_id} for project {project_id}")
            
            # Get preview links
            vnc_link = await sandbox.get_preview_link(6080)
            website_link = await sandbox.get_preview_link(8080)
            vnc_url = vnc_link.url if hasattr(vnc_link, 'url') else str(vnc_link).split("url='")[1].split("'")[0]
            website_url = website_link.url if hasattr(website_link, 'url') else str(website_link).split("url='")[1].split("'")[0]
            token = None
            if hasattr(vnc_link, 'token'):
                token = vnc_link.token
            elif "token='" in str(vnc_link):
                token = str(vnc_link).split("token='")[1].split("'")[0]
        except Exception as e:
            logger.error(f"Error creating sandbox: {str(e)}")
            await client.table('projects').delete().eq('project_id', project_id).execute()
            if sandbox_id:
                try: 
                    await delete_sandbox(sandbox_id)
                except Exception as e: 
                    logger.error(f"Error deleting sandbox: {str(e)}")
            raise Exception("Failed to create sandbox")

        # Update project with sandbox info
        update_result = await client.table('projects').update({
            'sandbox': {
                'id': sandbox_id, 
                'pass': sandbox_pass, 
                'vnc_preview': vnc_url,
                'sandbox_url': website_url, 
                'token': token
            }
        }).eq('project_id', project_id).execute()

        if not update_result.data:
            logger.error(f"Failed to update project {project_id} with new sandbox {sandbox_id}")
            if sandbox_id:
                try: 
                    await delete_sandbox(sandbox_id)
                except Exception as e: 
                    logger.error(f"Error deleting sandbox: {str(e)}")
            raise Exception("Database update failed")

        # 3. Create Thread
        thread_data = {
            "thread_id": str(uuid.uuid4()), 
            "project_id": project_id, 
            "account_id": account_id,
            "created_at": datetime.now(timezone.utc).isoformat()
        }

        structlog.contextvars.bind_contextvars(
            thread_id=thread_data["thread_id"],
            project_id=project_id,
            account_id=account_id,
        )
        
        thread = await client.table('threads').insert(thread_data).execute()
        thread_id = thread.data[0]['thread_id']
        logger.info(f"Created new thread: {thread_id}")

        logger.info(f"Successfully created thread {thread_id} with project {project_id}")
        return {"thread_id": thread_id, "project_id": project_id}

    except Exception as e:
        logger.error(f"Error creating thread: {str(e)}\n{traceback.format_exc()}")
        # TODO: Clean up created project/thread if creation fails mid-way
        raise HTTPException(status_code=500, detail=f"Failed to create thread: {str(e)}")


@router.get("/threads/{thread_id}/messages")
async def get_thread_messages(
    thread_id: str,
    user_id: str = Depends(get_current_user_id_from_jwt),
    order: str = Query("desc", description="Order by created_at: 'asc' or 'desc'")
):
    """Get all messages for a thread, fetching in batches of 1000 from the DB to avoid large queries."""
    logger.info(f"Fetching all messages for thread: {thread_id}, order={order}")
    client = await db.client
    await verify_thread_access(client, thread_id, user_id)
    try:
        batch_size = 1000
        offset = 0
        all_messages = []
        while True:
            query = client.table('messages').select('*').eq('thread_id', thread_id)
            query = query.order('created_at', desc=(order == "desc"))
            query = query.range(offset, offset + batch_size - 1)
            messages_result = await query.execute()
            batch = messages_result.data or []
            all_messages.extend(batch)
            logger.debug(f"Fetched batch of {len(batch)} messages (offset {offset})")
            if len(batch) < batch_size:
                break
            offset += batch_size
        return {"messages": all_messages}
    except Exception as e:
        logger.error(f"Error fetching messages for thread {thread_id}: {str(e)}")
        raise HTTPException(status_code=500, detail=f"Failed to fetch messages: {str(e)}")


@router.get("/agent-runs/{agent_run_id}")
async def get_agent_run(
    agent_run_id: str,
    user_id: str = Depends(get_current_user_id_from_jwt),
):
    """
    [DEPRECATED] Get an agent run by ID.

    This endpoint is deprecated and may be removed in future versions.
    """
    logger.warning(f"[DEPRECATED] Fetching agent run: {agent_run_id}")
    client = await db.client
    try:
        agent_run_result = await client.table('agent_runs').select('*').eq('agent_run_id', agent_run_id).eq('account_id', user_id).execute()
        if not agent_run_result.data:
            raise HTTPException(status_code=404, detail="Agent run not found")
        return agent_run_result.data[0]
    except Exception as e:
        logger.error(f"Error fetching agent run {agent_run_id}: {str(e)}")
        raise HTTPException(status_code=500, detail=f"Failed to fetch agent run: {str(e)}")  


@router.post("/threads/{thread_id}/messages/add")
async def add_message_to_thread(
    thread_id: str,
    message: str,
    user_id: str = Depends(get_current_user_id_from_jwt),
):
    """Add a message to a thread"""
    logger.info(f"Adding message to thread: {thread_id}")
    client = await db.client
    await verify_thread_access(client, thread_id, user_id)
    try:
        message_result = await client.table('messages').insert({
            'thread_id': thread_id,
            'type': 'user',
            'is_llm_message': True,
            'content': {
              "role": "user",
              "content": message
            }
        }).execute()
        return message_result.data[0]
    except Exception as e:
        logger.error(f"Error adding message to thread {thread_id}: {str(e)}")
        raise HTTPException(status_code=500, detail=f"Failed to add message: {str(e)}")


@router.post("/threads/{thread_id}/messages")
async def create_message(
    thread_id: str,
    message_data: MessageCreateRequest,
    user_id: str = Depends(get_current_user_id_from_jwt)
):
    """Create a new message in a thread."""
    logger.info(f"Creating message in thread: {thread_id}")
    client = await db.client
    
    try:
        await verify_thread_access(client, thread_id, user_id)
        
        message_payload = {
            "role": "user" if message_data.type == "user" else "assistant",
            "content": message_data.content
        }
        
        insert_data = {
            "message_id": str(uuid.uuid4()),
            "thread_id": thread_id,
            "type": message_data.type,
            "is_llm_message": message_data.is_llm_message,
            "content": message_payload,  # Store as JSONB object, not JSON string
            "created_at": datetime.now(timezone.utc).isoformat()
        }
        
        message_result = await client.table('messages').insert(insert_data).execute()
        
        if not message_result.data:
            raise HTTPException(status_code=500, detail="Failed to create message")
        
        logger.info(f"Created message: {message_result.data[0]['message_id']}")
        return message_result.data[0]
        
    except HTTPException:
        raise
    except Exception as e:
        logger.error(f"Error creating message in thread {thread_id}: {str(e)}")
        raise HTTPException(status_code=500, detail=f"Failed to create message: {str(e)}")


@router.delete("/threads/{thread_id}/messages/{message_id}")
async def delete_message(
    thread_id: str,
    message_id: str,
    user_id: str = Depends(get_current_user_id_from_jwt)
):
    """Delete a message from a thread."""
    logger.info(f"Deleting message from thread: {thread_id}")
    client = await db.client
    await verify_thread_access(client, thread_id, user_id)
    try:
        # Don't allow users to delete the "status" messages
        await client.table('messages').delete().eq('message_id', message_id).eq('is_llm_message', True).eq('thread_id', thread_id).execute()
        return {"message": "Message deleted successfully"}
    except Exception as e:
        logger.error(f"Error deleting message {message_id} from thread {thread_id}: {str(e)}")
        raise HTTPException(status_code=500, detail=f"Failed to delete message: {str(e)}")

@router.put("/agents/{agent_id}/custom-mcp-tools")
async def update_agent_custom_mcps(
    agent_id: str,
    request: dict,
    user_id: str = Depends(get_current_user_id_from_jwt)
):
    logger.info(f"Updating agent {agent_id} custom MCPs for user {user_id}")
    
    try:
        client = await db.client
        agent_result = await client.table('agents').select('current_version_id').eq('agent_id', agent_id).eq('account_id', user_id).execute()
        if not agent_result.data:
            raise HTTPException(status_code=404, detail="Agent not found")
        
        agent = agent_result.data[0]
        
        agent_config = {}
        if agent.get('current_version_id'):
            version_result = await client.table('agent_versions')\
                .select('config')\
                .eq('version_id', agent['current_version_id'])\
                .maybe_single()\
                .execute()
            if version_result.data and version_result.data.get('config'):
                agent_config = version_result.data['config']
        
        new_custom_mcps = request.get('custom_mcps', [])
        if not new_custom_mcps:
            raise HTTPException(status_code=400, detail="custom_mcps array is required")
        
        tools = agent_config.get('tools', {})
        existing_custom_mcps = tools.get('custom_mcp', [])
        
        updated = False
        for new_mcp in new_custom_mcps:
            mcp_type = new_mcp.get('type', '')
            
            if mcp_type == 'composio':
                profile_id = new_mcp.get('config', {}).get('profile_id')
                if not profile_id:
                    continue
                    
                for i, existing_mcp in enumerate(existing_custom_mcps):
                    if (existing_mcp.get('type') == 'composio' and 
                        existing_mcp.get('config', {}).get('profile_id') == profile_id):
                        existing_custom_mcps[i] = new_mcp
                        updated = True
                        break
                
                if not updated:
                    existing_custom_mcps.append(new_mcp)
                    updated = True
            else:
                mcp_url = new_mcp.get('config', {}).get('url')
                mcp_name = new_mcp.get('name', '')
                
                for i, existing_mcp in enumerate(existing_custom_mcps):
                    if (existing_mcp.get('config', {}).get('url') == mcp_url or 
                        (mcp_name and existing_mcp.get('name') == mcp_name)):
                        existing_custom_mcps[i] = new_mcp
                        updated = True
                        break
                
                if not updated:
                    existing_custom_mcps.append(new_mcp)
                    updated = True
        
        tools['custom_mcp'] = existing_custom_mcps
        agent_config['tools'] = tools
        
        from agent.versioning.version_service import get_version_service
        import datetime
        
        try:
            version_service = await get_version_service()
            timestamp = datetime.datetime.now().strftime("%Y%m%d_%H%M%S")
            change_description = f"MCP tools update {timestamp}"
            
            new_version = await version_service.create_version(
                agent_id=agent_id,
                user_id=user_id,
                system_prompt=agent_config.get('system_prompt', ''),
                configured_mcps=agent_config.get('tools', {}).get('mcp', []),
                custom_mcps=existing_custom_mcps,
                agentpress_tools=agent_config.get('tools', {}).get('agentpress', {}),
                change_description=change_description
            )
            logger.info(f"Created version {new_version.version_id} for agent {agent_id}")
            
            total_enabled_tools = sum(len(mcp.get('enabledTools', [])) for mcp in new_custom_mcps)
        except Exception as e:
            logger.error(f"Failed to create version for custom MCP tools update: {e}")
            raise HTTPException(status_code=500, detail="Failed to save changes")
        
        return {
            'success': True,
            'data': {
                'custom_mcps': existing_custom_mcps,
                'total_enabled_tools': total_enabled_tools
            }
        }
        
    except HTTPException:
        raise
    except Exception as e:
        logger.error(f"Error updating agent custom MCPs: {e}")
        raise HTTPException(status_code=500, detail="Internal server error")

<<<<<<< HEAD
@router.post("/tools/export-presentation")
async def export_presentation(
    request: Dict[str, Any] = Body(...),
    user_id: str = Depends(get_current_user_id_from_jwt)
):
    try:
        presentation_name = request.get("presentation_name")
        export_format = request.get("format", "pptx")
        project_id = request.get("project_id")
        
        if not presentation_name:
            raise HTTPException(status_code=400, detail="presentation_name is required")
        
        if not project_id:
            raise HTTPException(status_code=400, detail="project_id is required")
        
        if db is None:
            db_conn = DBConnection()
            client = await db_conn.client
        else:
            client = await db.client
            
        project_result = await client.table('projects').select('sandbox').eq('project_id', project_id).execute()
        if not project_result.data:
            raise HTTPException(status_code=404, detail="Project not found")
        
        sandbox_data = project_result.data[0].get('sandbox', {})
        sandbox_id = sandbox_data.get('id')
        
        if not sandbox_id:
            raise HTTPException(status_code=400, detail="No sandbox found for this project")
        
        thread_manager = ThreadManager()
        
        presentation_tool = SandboxPresentationTool(
            project_id=project_id,
            thread_manager=thread_manager
        )
        
        result = await presentation_tool.export_presentation(
            presentation_name=presentation_name,
            format=export_format
        )
        
        if result.success:
            import json
            import urllib.parse
            data = json.loads(result.output)
            
            export_file = data.get("export_file")
            logger.info(f"Export file from tool: {export_file}")
            logger.info(f"Sandbox ID: {sandbox_id}")
            
            if export_file:
                from fastapi.responses import Response
                from sandbox.api import get_sandbox_by_id_safely, verify_sandbox_access
                
                try:
                    file_path = export_file.replace("/workspace/", "").lstrip("/")
                    full_path = f"/workspace/{file_path}"
                    
                    sandbox = await get_sandbox_by_id_safely(client, sandbox_id)
                    file_content = await sandbox.fs.download_file(full_path)
                    
                    return {
                        "success": True,
                        "message": data.get("message"),
                        "file_content": base64.b64encode(file_content).decode('utf-8'),
                        "filename": export_file.split('/')[-1],
                        "export_file": data.get("export_file"),
                        "format": data.get("format"),
                        "file_size": data.get("file_size")
                    }
                except Exception as e:
                    logger.error(f"Failed to read exported file: {str(e)}")
                    return {
                        "success": False,
                        "error": f"Failed to read exported file: {str(e)}"
                    }
            else:
                return {
                    "success": True,
                    "message": data.get("message"),
                    "download_url": data.get("download_url"),
                    "export_file": data.get("export_file"),
                    "format": data.get("format"),
                    "file_size": data.get("file_size")
                }
        else:
            raise HTTPException(status_code=400, detail=result.output or "Export failed")
            
    except Exception as e:
        logger.error(f"Export presentation error: {str(e)}")
        raise HTTPException(status_code=500, detail=f"Failed to export presentation: {str(e)}")
=======
@router.post("/agents/profile-image/upload")
async def upload_agent_profile_image(
    file: UploadFile = File(...),
    user_id: str = Depends(get_current_user_id_from_jwt)
):
    """Upload a profile image to Supabase storage and return its public URL."""
    try:
        content_type = file.content_type or "image/png"
        image_bytes = await file.read()
        from utils.s3_upload_utils import upload_image_bytes
        public_url = await upload_image_bytes(image_bytes=image_bytes, content_type=content_type, bucket_name="agent-profile-images")
        return {"url": public_url}
    except Exception as e:
        logger.error(f"Failed to upload agent profile image for user {user_id}: {e}")
        raise HTTPException(status_code=500, detail="Failed to upload profile image")
>>>>>>> ea045a40
<|MERGE_RESOLUTION|>--- conflicted
+++ resolved
@@ -3481,7 +3481,6 @@
         logger.error(f"Error updating agent custom MCPs: {e}")
         raise HTTPException(status_code=500, detail="Internal server error")
 
-<<<<<<< HEAD
 @router.post("/tools/export-presentation")
 async def export_presentation(
     request: Dict[str, Any] = Body(...),
@@ -3576,13 +3575,11 @@
     except Exception as e:
         logger.error(f"Export presentation error: {str(e)}")
         raise HTTPException(status_code=500, detail=f"Failed to export presentation: {str(e)}")
-=======
 @router.post("/agents/profile-image/upload")
 async def upload_agent_profile_image(
     file: UploadFile = File(...),
     user_id: str = Depends(get_current_user_id_from_jwt)
 ):
-    """Upload a profile image to Supabase storage and return its public URL."""
     try:
         content_type = file.content_type or "image/png"
         image_bytes = await file.read()
@@ -3591,5 +3588,4 @@
         return {"url": public_url}
     except Exception as e:
         logger.error(f"Failed to upload agent profile image for user {user_id}: {e}")
-        raise HTTPException(status_code=500, detail="Failed to upload profile image")
->>>>>>> ea045a40
+        raise HTTPException(status_code=500, detail="Failed to upload profile image")